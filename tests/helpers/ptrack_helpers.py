# you need os for unittest to work
import os
from sys import exit, argv, version_info
import subprocess
import shutil
import six
import testgres
import hashlib
import re
import pwd
import select
import psycopg2
from time import sleep

from distutils.version import LooseVersion

idx_ptrack = {
    't_heap': {
        'type': 'heap'
    },
    't_btree': {
        'type': 'btree',
        'column': 'text',
        'relation': 't_heap'
    },
    't_seq': {
        'type': 'seq',
        'column': 't_seq',
        'relation': 't_heap'
    },
    't_spgist': {
        'type': 'spgist',
        'column': 'text',
        'relation': 't_heap'
    },
    't_brin': {
        'type': 'brin',
        'column': 'text',
        'relation': 't_heap'
    },
    't_gist': {
        'type': 'gist',
        'column': 'tsvector',
        'relation': 't_heap'
    },
    't_gin': {
        'type': 'gin',
        'column': 'tsvector',
        'relation': 't_heap'
    },
}

archive_script = """
#!/bin/bash
count=$(ls {backup_dir}/test00* | wc -l)
if [ $count -ge {count_limit} ]
then
    exit 1
else
    cp $1 {backup_dir}/wal/{node_name}/$2
    count=$((count+1))
    touch {backup_dir}/test00$count
    exit 0
fi
"""
warning = """
Wrong splint in show_pb
Original Header:
{header}
Original Body:
{body}
Splitted Header
{header_split}
Splitted Body
{body_split}
"""

<<<<<<< HEAD
=======

# You can lookup error message and cmdline in exception object attributes
class ProbackupException(Exception):
    def __init__(self, message, cmd):
        self.message = message
        self.cmd = cmd

    # need that to make second raise
    def __str__(self):
        return '\n ERROR: {0}\n CMD: {1}'.format(repr(self.message), self.cmd)

>>>>>>> 3cfb8e22

def dir_files(base_dir):
    out_list = []
    for dir_name, subdir_list, file_list in os.walk(base_dir):
        if dir_name != base_dir:
            out_list.append(os.path.relpath(dir_name, base_dir))
        for fname in file_list:
            out_list.append(
                os.path.relpath(os.path.join(
                    dir_name, fname), base_dir)
                )
    out_list.sort()
    return out_list


<<<<<<< HEAD
def is_enterprise():
    # pg_config --help
    p = subprocess.Popen(
        [os.environ['PG_CONFIG'], '--help'],
        stdout=subprocess.PIPE,
        stderr=subprocess.PIPE
    )
    if 'postgrespro.ru' in p.communicate()[0]:
        return True
    else:
        return False


class ProbackupException(Exception):
    def __init__(self, message, cmd):
        self.message = message
        self.cmd = cmd

    def __str__(self):
        return '\n ERROR: {0}\n CMD: {1}'.format(repr(self.message), self.cmd)


=======
>>>>>>> 3cfb8e22
class ProbackupTest(object):
    # Class attributes
    enterprise = is_enterprise()

    def __init__(self, *args, **kwargs):
        super(ProbackupTest, self).__init__(*args, **kwargs)
        if '-v' in argv or '--verbose' in argv:
            self.verbose = True
        else:
            self.verbose = False

        self.test_env = os.environ.copy()
        envs_list = [
            "LANGUAGE",
            "LC_ALL",
            "PGCONNECT_TIMEOUT",
            "PGDATA",
            "PGDATABASE",
            "PGHOSTADDR",
            "PGREQUIRESSL",
            "PGSERVICE",
            "PGSSLMODE",
            "PGUSER",
            "PGPORT",
            "PGHOST"
        ]

        for e in envs_list:
            try:
                del self.test_env[e]
            except:
                pass

        self.test_env["LC_MESSAGES"] = "C"
        self.test_env["LC_TIME"] = "C"

        self.paranoia = False
        if 'PG_PROBACKUP_PARANOIA' in self.test_env:
            if self.test_env['PG_PROBACKUP_PARANOIA'] == 'ON':
                self.paranoia = True

<<<<<<< HEAD
        self.archive_compress = False
        if 'ARCHIVE_COMPRESSION' in self.test_env:
            if self.test_env['ARCHIVE_COMPRESSION'] == 'ON':
                self.archive_compress = True
=======
        try:
            testgres.configure_testgres(cache_initdb=False, cache_pg_config=False, node_cleanup_full=False)
        except:
            pass
>>>>>>> 3cfb8e22

        self.helpers_path = os.path.dirname(os.path.realpath(__file__))
        self.dir_path = os.path.abspath(
            os.path.join(self.helpers_path, os.pardir)
            )
        self.tmp_path = os.path.abspath(
            os.path.join(self.dir_path, 'tmp_dirs')
            )
        try:
            os.makedirs(os.path.join(self.dir_path, 'tmp_dirs'))
        except:
            pass

        self.user = self.get_username()
        self.probackup_path = None
        if "PGPROBACKUPBIN" in self.test_env:
            if (
                os.path.isfile(self.test_env["PGPROBACKUPBIN"]) and
                os.access(self.test_env["PGPROBACKUPBIN"], os.X_OK)
            ):
                self.probackup_path = self.test_env["PGPROBACKUPBIN"]
            else:
                if self.verbose:
                    print('PGPROBINDIR is not an executable file')
        if not self.probackup_path:
            self.probackup_path = os.path.abspath(os.path.join(
                self.dir_path, "../pg_probackup"))

    def make_simple_node(
            self,
            base_dir=None,
            set_replication=False,
            initdb_params=[],
            pg_options={}):

        real_base_dir = os.path.join(self.tmp_path, base_dir)
        shutil.rmtree(real_base_dir, ignore_errors=True)

        node = testgres.get_new_node('test', base_dir=real_base_dir)
        node.should_rm_dirs = True
        try:
            node.init(initdb_params=initdb_params, allows_streaming=set_replication)
        except:
            node.init(initdb_params=initdb_params, allow_streaming=set_replication)

        # Sane default parameters, not a shit with fsync = off from testgres
        node.append_conf("postgresql.auto.conf", "max_connections = 100")
        node.append_conf("postgresql.auto.conf", "shared_buffers = 10MB")
        node.append_conf("postgresql.auto.conf", "fsync = on")
        node.append_conf("postgresql.auto.conf", "wal_level = minimal")

        node.append_conf(
            "postgresql.auto.conf", "log_line_prefix = '%t [%p]: [%l-1] '")
        node.append_conf("postgresql.auto.conf", "log_statement = none")
        node.append_conf("postgresql.auto.conf", "log_duration = on")
        node.append_conf(
            "postgresql.auto.conf", "log_min_duration_statement = 0")
        node.append_conf("postgresql.auto.conf", "log_connections = on")
        node.append_conf("postgresql.auto.conf", "log_disconnections = on")

        # Apply given parameters
        for key, value in six.iteritems(pg_options):
            node.append_conf("postgresql.auto.conf", "%s = %s" % (key, value))

        # Allow replication in pg_hba.conf
        if set_replication:
            try:
                node.set_replication_conf()
                node.append_conf("postgresql.auto.conf", "max_wal_senders = 10")
            except:
                pass

        return node

    def create_tblspace_in_node(self, node, tblspc_name, tblspc_path=None, cfs=False):
        res = node.execute(
            "postgres",
            "select exists"
            " (select 1 from pg_tablespace where spcname = '{0}')".format(
                tblspc_name)
            )
        # Check that tablespace with name 'tblspc_name' do not exists already
        self.assertFalse(
            res[0][0],
            'Tablespace "{0}" already exists'.format(tblspc_name)
            )

        if not tblspc_path:
            tblspc_path = os.path.join(node.base_dir, '{0}'.format(tblspc_name))
        cmd = "CREATE TABLESPACE {0} LOCATION '{1}'".format(
            tblspc_name, tblspc_path)
        if cfs:
            cmd += " with (compression=true)"
        os.makedirs(tblspc_path)
        res = node.safe_psql("postgres", cmd)
        # Check that tablespace was successfully created
        # self.assertEqual(
        #     res[0], 0,
        #     'Failed to create tablespace with cmd: {0}'.format(cmd))

    def get_tblspace_path(self, node, tblspc_name):
        return os.path.join(node.base_dir, tblspc_name)

    def get_fork_size(self, node, fork_name):
<<<<<<< HEAD
        return node.execute(
            "postgres",
            "select pg_relation_size('{0}')/8192".format(fork_name))[0][0]

    def get_fork_path(self, node, fork_name):
        return os.path.join(
            node.base_dir, 'data', node.execute(
                "postgres",
                "select pg_relation_filepath('{0}')".format(
                    fork_name))[0][0]
            )
=======
        return node.execute("postgres",
                            "select pg_relation_size('{0}')/8192".format(fork_name))[0][0]

    def get_fork_path(self, node, fork_name):
        return os.path.join(node.base_dir, 'data',
                            node.execute("postgres", "select pg_relation_filepath('{0}')".format(fork_name))[0][0])
>>>>>>> 3cfb8e22

    def get_md5_per_page_for_fork(self, file, size_in_pages):
        pages_per_segment = {}
        md5_per_page = {}
<<<<<<< HEAD
        nsegments = size_in_pages/131072
        if size_in_pages % 131072 != 0:
            nsegments = nsegments + 1
=======
        nsegments = size_in_pages // 131072
        if size_in_pages % 131072 != 0:
            nsegments = nsegments + 1
        # print("Size: {0}".format(size_in_pages))
        # print("Number of segments: {0}".format(nsegments))
>>>>>>> 3cfb8e22

        size = size_in_pages
        for segment_number in range(nsegments):
            if size - 131072 > 0:
                pages_per_segment[segment_number] = 131072
            else:
                pages_per_segment[segment_number] = size
            size = size - 131072

<<<<<<< HEAD
        for segment_number in range(nsegments):
            offset = 0
=======
        # print(pages_per_segment)

        for segment_number in range(nsegments):
            offset = 0
            #    print("Segno: {0}".format(segment_number))
            #    print("Number of pages: {0}".format(pages_per_segment[segment_number]))
>>>>>>> 3cfb8e22
            if segment_number == 0:
                file_desc = os.open(file, os.O_RDONLY)
                start_page = 0
                end_page = pages_per_segment[segment_number]
            else:
<<<<<<< HEAD
                file_desc = os.open(
                    file+".{0}".format(segment_number), os.O_RDONLY
                    )
                start_page = max(md5_per_page)+1
                end_page = end_page + pages_per_segment[segment_number]

=======
                file_desc = os.open(file + ".{0}".format(segment_number), os.O_RDONLY)
                start_page = max(md5_per_page) + 1
                end_page = end_page + pages_per_segment[segment_number]

                #    print('Start Page: {0}'.format(start_page))
>>>>>>> 3cfb8e22
            for page in range(start_page, end_page):
                md5_per_page[page] = hashlib.md5(
                    os.read(file_desc, 8192)).hexdigest()
                offset += 8192
                os.lseek(file_desc, offset, 0)
<<<<<<< HEAD
            os.close(file_desc)

=======
                #    print('End Page: {0}'.format(max(md5_per_page)))
            os.close(file_desc)

        # print("Total Size: {0}".format(len(md5_per_page)))
>>>>>>> 3cfb8e22
        return md5_per_page

    def get_ptrack_bits_per_page_for_fork(self, node, file, size=[]):
        if len(size) > 1:
            if size[0] > size[1]:
                size = size[0]
            else:
                size = size[1]
        else:
            size = size[0]

        if self.get_pgpro_edition(node) == 'enterprise':
            header_size = 48
        else:
            header_size = 24
        ptrack_bits_for_fork = []
        byte_size = os.path.getsize(file + '_ptrack')
<<<<<<< HEAD
        npages = byte_size/8192
        if byte_size % 8192 != 0:
            print('Ptrack page is not 8k aligned')
            sys.exit(1)

        file = os.open(file + '_ptrack', os.O_RDONLY)

        for page in range(npages):
            offset = 8192*page+header_size
            os.lseek(file, offset, 0)
            lots_of_bytes = os.read(file, page_body_size)
            byte_list = [
                lots_of_bytes[i:i+1] for i in range(len(lots_of_bytes))
                ]
            for byte in byte_list:
                # byte_inverted = bin(int(byte, base=16))[2:][::-1]
                # bits = (byte >> x) & 1 for x in range(7, -1, -1)
                byte_inverted = bin(ord(byte))[2:].rjust(8, '0')[::-1]
                for bit in byte_inverted:
                    # if len(ptrack_bits_for_fork) < size:
                    ptrack_bits_for_fork.append(int(bit))

=======
        byte_size_minus_header = byte_size - header_size
        file = os.open(file + '_ptrack', os.O_RDONLY)
        os.lseek(file, header_size, 0)
        lots_of_bytes = os.read(file, byte_size_minus_header)
        byte_list = [lots_of_bytes[i:i + 1] for i in range(len(lots_of_bytes))]
        for byte in byte_list:
            # byte_inverted = bin(int(byte, base=16))[2:][::-1]
            # bits = (byte >> x) & 1 for x in range(7, -1, -1)
            byte_inverted = bin(ord(byte))[2:].rjust(8, '0')[::-1]
            for bit in byte_inverted:
                if len(ptrack_bits_for_fork) < size:
                    ptrack_bits_for_fork.append(int(bit))
>>>>>>> 3cfb8e22
        os.close(file)
        return ptrack_bits_for_fork

    def check_ptrack_sanity(self, idx_dict):
        success = True
        if idx_dict['new_size'] > idx_dict['old_size']:
            size = idx_dict['new_size']
        else:
            size = idx_dict['old_size']
        for PageNum in range(size):
            if PageNum not in idx_dict['old_pages']:
                # Page was not present before, meaning that relation got bigger
                # Ptrack should be equal to 1
                if idx_dict['ptrack'][PageNum] != 1:
                    if self.verbose:
                        print(
                            'Page Number {0} of type {1} was added,'
                            ' but ptrack value is {2}. THIS IS BAD'.format(
                                PageNum, idx_dict['type'],
                                idx_dict['ptrack'][PageNum])
                        )
                        # print(idx_dict)
                    success = False
                continue
            if PageNum not in idx_dict['new_pages']:
                # Page is not present now, meaning that relation got smaller
                # Ptrack should be equal to 0,
                # We are not freaking out about false positive stuff
                if idx_dict['ptrack'][PageNum] != 0:
                    if self.verbose:
                        print(
                            'Page Number {0} of type {1} was deleted,'
                            ' but ptrack value is {2}'.format(
                                PageNum, idx_dict['type'],
                                idx_dict['ptrack'][PageNum])
                        )
                continue
<<<<<<< HEAD
            # Ok, all pages in new_pages that do not have
            # corresponding page in old_pages are been dealt with.
            # We can now safely proceed to comparing old and new pages
            if idx_dict['new_pages'][
                    PageNum] != idx_dict['old_pages'][PageNum]:
                # Page has been changed,
                # meaning that ptrack should be equal to 1
                if idx_dict['ptrack'][PageNum] != 1:
                    if self.verbose:
                        print(
                            'Page Number {0} of type {1} was changed,'
                            ' but ptrack value is {2}. THIS IS BAD'.format(
                                PageNum, idx_dict['type'],
                                idx_dict['ptrack'][PageNum])
                        )
                        print(
                            "\n Old checksumm: {0}\n"
                            " New checksumm: {1}".format(
                                idx_dict['old_pages'][PageNum],
                                idx_dict['new_pages'][PageNum])
                        )

=======
            # Ok, all pages in new_pages that do not have corresponding page in old_pages
            # are been dealt with. We can now safely proceed to comparing old and new pages
            if idx_dict['new_pages'][PageNum] != idx_dict['old_pages'][PageNum]:
                # Page has been changed, meaning that ptrack should be equal to 1
                if idx_dict['ptrack'][PageNum] != 1:
                    if self.verbose:
                        print('Page Number {0} of type {1} was changed, but ptrack value is {2}. THIS IS BAD'.format(
                            PageNum, idx_dict['type'], idx_dict['ptrack'][PageNum]))
                        print("\n Old checksumm: {0}\n New checksumm: {1}".format(idx_dict['old_pages'][PageNum],
                                                                                  idx_dict['new_pages'][PageNum]))
                        # print(idx_dict)
>>>>>>> 3cfb8e22
                    if PageNum == 0 and idx_dict['type'] == 'spgist':
                        if self.verbose:
                            print(
                                'SPGIST is a special snowflake, so don`t'
                                'fret about losing ptrack for blknum 0'
                            )
                        continue
                    success = False
            else:
                # Page has not been changed,
                # meaning that ptrack should be equal to 0
                if idx_dict['ptrack'][PageNum] != 0:
                    if self.verbose:
<<<<<<< HEAD
                        print(
                            'Page Number {0} of type {1} was not changed,'
                            ' but ptrack value is {2}'.format(
                                PageNum, idx_dict['type'],
                                idx_dict['ptrack'][PageNum]
                            )
                        )

            self.assertTrue(
                success, 'Ptrack does not correspond to state'
                ' of its own pages.\n Gory Details: \n{0}'.format(
                    idx_dict['type'], idx_dict
                )
            )
=======
                        print('Page Number {0} of type {1} was not changed, but ptrack value is {2}'.format(
                            PageNum, idx_dict['type'], idx_dict['ptrack'][PageNum]))
                        # print(idx_dict)
                        # self.assertEqual(success, True, 'Ptrack does not correspond to state of its pages.\n Gory Details: \n{0}'.format(
                        #    idx_dict['type'], idx_dict))
>>>>>>> 3cfb8e22

    def check_ptrack_recovery(self, idx_dict):
        size = idx_dict['size']
        for PageNum in range(size):
            if idx_dict['ptrack'][PageNum] != 1:
<<<<<<< HEAD
                self.assertTrue(
                    False,
                    'Recovery for Page Number {0} of Type {1}'
                    ' was conducted, but ptrack value is {2}.'
                    ' THIS IS BAD\n IDX_DICT: {3}'.format(
                        PageNum, idx_dict['type'],
                        idx_dict['ptrack'][PageNum],
                        idx_dict
                    )
                )
=======
                self.assertTrue(False,
                                'Recovery for Page Number {0} of Type {1} was conducted, but ptrack value is {2}. THIS IS BAD\n IDX_DICT: {3}'.format(
                                    PageNum, idx_dict['type'], idx_dict['ptrack'][PageNum], idx_dict))
>>>>>>> 3cfb8e22

    def check_ptrack_clean(self, idx_dict, size):
        for PageNum in range(size):
            if idx_dict['ptrack'][PageNum] != 0:
<<<<<<< HEAD
                self.assertTrue(
                    False,
                    'Ptrack for Page Number {0} of Type {1}'
                    ' should be clean, but ptrack value is {2}.'
                    '\n THIS IS BAD\n IDX_DICT: {3}'.format(
                        PageNum,
                        idx_dict['type'],
                        idx_dict['ptrack'][PageNum],
                        idx_dict
                    )
                )
=======
                self.assertTrue(False,
                                'Ptrack for Page Number {0} of Type {1} should be clean, but ptrack value is {2}.\n THIS IS BAD\n IDX_DICT: {3}'.format(
                                    PageNum, idx_dict['type'], idx_dict['ptrack'][PageNum], idx_dict))
>>>>>>> 3cfb8e22

    def run_pb(self, command, async=False, gdb=False):
        try:
            self.cmd = [' '.join(map(str, [self.probackup_path] + command))]
            if self.verbose:
                print(self.cmd)
<<<<<<< HEAD
            if gdb:
                return GDBobj([self.probackup_path] + command, self.verbose)
            if async:
                return subprocess.Popen(
                    self.cmd,
                    stdout=subprocess.PIPE,
                    stderr=subprocess.PIPE,
                    env=self.test_env
                )
            else:
                self.output = subprocess.check_output(
                    [self.probackup_path] + command,
                    stderr=subprocess.STDOUT,
                    env=self.test_env
                    ).decode("utf-8")
                if command[0] == 'backup':
                    # return backup ID
                    for line in self.output.splitlines():
                        if 'INFO: Backup' and 'completed' in line:
                            return line.split()[2]
                else:
                    return self.output
        except subprocess.CalledProcessError as e:
            raise ProbackupException(e.output.decode("utf-8"), self.cmd)

    def run_binary(self, command, async=False):
        if self.verbose:
                print([' '.join(map(str, command))])
        try:
            if async:
                return subprocess.Popen(
                    command,
                    stdin=subprocess.PIPE,
                    stdout=subprocess.PIPE,
                    stderr=subprocess.PIPE,
                    env=self.test_env
                )
=======
            self.output = subprocess.check_output(
                [self.probackup_path] + command,
                stderr=subprocess.STDOUT,
                env=self.test_env
            ).decode("utf-8")
            if command[0] == 'backup':
                # return backup ID
                for line in self.output.splitlines():
                    if 'INFO: Backup' and 'completed' in line:
                        return line.split()[2]
>>>>>>> 3cfb8e22
            else:
                self.output = subprocess.check_output(
                    command,
                    stderr=subprocess.STDOUT,
                    env=self.test_env
                    ).decode("utf-8")
                return self.output
        except subprocess.CalledProcessError as e:
<<<<<<< HEAD
            raise ProbackupException(e.output.decode("utf-8"), command)
=======
            raise ProbackupException(e.output.decode("utf-8"), self.cmd)
>>>>>>> 3cfb8e22

    def init_pb(self, backup_dir):

        shutil.rmtree(backup_dir, ignore_errors=True)
        return self.run_pb([
            "init",
            "-B", backup_dir
        ])

    def add_instance(self, backup_dir, instance, node):

        return self.run_pb([
            "add-instance",
            "--instance={0}".format(instance),
            "-B", backup_dir,
            "-D", node.data_dir
        ])

    def del_instance(self, backup_dir, instance):

        return self.run_pb([
            "del-instance",
            "--instance={0}".format(instance),
            "-B", backup_dir
        ])

    def clean_pb(self, backup_dir):
        shutil.rmtree(backup_dir, ignore_errors=True)

    def backup_node(
            self, backup_dir, instance, node, data_dir=False,
            backup_type="full", options=[], async=False, gdb=False
            ):
        if not node and not data_dir:
            print('You must provide ether node or data_dir for backup')
            exit(1)

        if node:
            pgdata = node.data_dir

        if data_dir:
            pgdata = data_dir

        cmd_list = [
            "backup",
            "-B", backup_dir,
<<<<<<< HEAD
            # "-D", pgdata,
=======
            #            "-D", pgdata,
>>>>>>> 3cfb8e22
            "-p", "%i" % node.port,
            "-d", "postgres",
            "--instance={0}".format(instance)
        ]
        if backup_type:
            cmd_list += ["-b", backup_type]

        return self.run_pb(cmd_list + options, async, gdb)

    def restore_node(
            self, backup_dir, instance, node=False,
            data_dir=None, backup_id=None, options=[]
            ):
        if data_dir is None:
            data_dir = node.data_dir

        cmd_list = [
            "restore",
            "-B", backup_dir,
            "-D", data_dir,
            "--instance={0}".format(instance)
        ]
        if backup_id:
            cmd_list += ["-i", backup_id]

        return self.run_pb(cmd_list + options)

    def show_pb(
            self, backup_dir, instance=None, backup_id=None,
            options=[], as_text=False
            ):

        backup_list = []
        specific_record = {}
        cmd_list = [
            "show",
            "-B", backup_dir,
        ]
        if instance:
            cmd_list += ["--instance={0}".format(instance)]

        if backup_id:
            cmd_list += ["-i", backup_id]

        if as_text:
            # You should print it when calling as_text=true
            return self.run_pb(cmd_list + options)

        # get show result as list of lines
        show_splitted = self.run_pb(cmd_list + options).splitlines()
        if instance is not None and backup_id is None:
            # cut header(ID, Mode, etc) from show as single string
            header = show_splitted[1:2][0]
            # cut backup records from show as single list
            # with string for every backup record
            body = show_splitted[3:]
            # inverse list so oldest record come first
            body = body[::-1]
            # split string in list with string for every header element
            header_split = re.split("  +", header)
            # Remove empty items
            for i in header_split:
                if i == '':
                    header_split.remove(i)
<<<<<<< HEAD
                    continue
            header_split = [
                header_element.rstrip() for header_element in header_split
                ]
=======
>>>>>>> 3cfb8e22
            for backup_record in body:
                # split list with str for every backup record element
                backup_record_split = re.split("  +", backup_record)
                # Remove empty items
                for i in backup_record_split:
                    if i == '':
                        backup_record_split.remove(i)
                if len(header_split) != len(backup_record_split):
                    print(warning.format(
                        header=header, body=body,
                        header_split=header_split,
                        body_split=backup_record_split)
                    )
                    exit(1)
                new_dict = dict(zip(header_split, backup_record_split))
                backup_list.append(new_dict)
            return backup_list
        else:
            # cut out empty lines and lines started with #
            # and other garbage then reconstruct it as dictionary
            # print show_splitted
            sanitized_show = [item for item in show_splitted if item]
            sanitized_show = [
                item for item in sanitized_show if not item.startswith('#')
            ]
            # print sanitized_show
            for line in sanitized_show:
                name, var = line.partition(" = ")[::2]
                var = var.strip('"')
                var = var.strip("'")
                specific_record[name.strip()] = var
            return specific_record

    def validate_pb(
            self, backup_dir, instance=None,
            backup_id=None, options=[]
            ):

        cmd_list = [
            "validate",
            "-B", backup_dir
        ]
        if instance:
            cmd_list += ["--instance={0}".format(instance)]
        if backup_id:
            cmd_list += ["-i", backup_id]

        return self.run_pb(cmd_list + options)

    def delete_pb(self, backup_dir, instance, backup_id=None, options=[]):
        cmd_list = [
            "delete",
            "-B", backup_dir
        ]

        cmd_list += ["--instance={0}".format(instance)]
        if backup_id:
            cmd_list += ["-i", backup_id]

        return self.run_pb(cmd_list + options)

    def delete_expired(self, backup_dir, instance, options=[]):
        cmd_list = [
            "delete", "--expired",
            "-B", backup_dir,
            "--instance={0}".format(instance)
        ]
        return self.run_pb(cmd_list + options)

    def show_config(self, backup_dir, instance):
        out_dict = {}
        cmd_list = [
            "show-config",
            "-B", backup_dir,
            "--instance={0}".format(instance)
        ]
        res = self.run_pb(cmd_list).splitlines()
        for line in res:
            if not line.startswith('#'):
                name, var = line.partition(" = ")[::2]
                out_dict[name] = var
        return out_dict

    def get_recovery_conf(self, node):
        out_dict = {}
        with open(
            os.path.join(node.data_dir, "recovery.conf"), "r"
        ) as recovery_conf:
            for line in recovery_conf:
                try:
                    key, value = line.split("=")
                except:
                    continue
                out_dict[key.strip()] = value.strip(" '").replace("'\n", "")
        return out_dict

    def set_archiving(
            self, backup_dir, instance, node, replica=False, overwrite=False):

        if replica:
            archive_mode = 'always'
            node.append_conf('postgresql.auto.conf', 'hot_standby = on')
        else:
            archive_mode = 'on'

        node.append_conf(
            "postgresql.auto.conf",
            "wal_level = archive"
        )
        node.append_conf(
<<<<<<< HEAD
                "postgresql.auto.conf",
                "archive_mode = {0}".format(archive_mode)
                )
        archive_command = "{0} archive-push -B {1} --instance={2} ".format(
            self.probackup_path, backup_dir, instance)

        if os.name == 'posix':
            if self.archive_compress:
                archive_command = archive_command + "--compress "

            if overwrite:
                archive_command = archive_command + "--overwrite "

            archive_command = archive_command + "--wal-file-path %p --wal-file-name %f"

        node.append_conf(
                    "postgresql.auto.conf",
                    "archive_command = '{0}'".format(
                        archive_command))
        # elif os.name == 'nt':
        #    node.append_conf(
        #            "postgresql.auto.conf",
        #            "archive_command = 'copy %p {0}\\%f'".format(archive_dir)
        #            )
=======
            "postgresql.auto.conf",
            "archive_mode = {0}".format(archive_mode)
        )
        if os.name == 'posix':
            node.append_conf(
                "postgresql.auto.conf",
                "archive_command = '{0} archive-push -B {1} --instance={2} --wal-file-path %p --wal-file-name %f'".format(
                    self.probackup_path, backup_dir, instance))
            # elif os.name == 'nt':
            #    node.append_conf(
            #            "postgresql.auto.conf",
            #            "archive_command = 'copy %p {0}\\%f'".format(archive_dir)
            #            )
>>>>>>> 3cfb8e22

    def set_replica(
            self, master, replica,
            replica_name='replica',
            synchronous=False
            ):
        replica.append_conf(
            "postgresql.auto.conf", "port = {0}".format(replica.port))
        replica.append_conf('postgresql.auto.conf', 'hot_standby = on')
        replica.append_conf('recovery.conf', "standby_mode = 'on'")
<<<<<<< HEAD
        replica.append_conf(
            "recovery.conf",
            "primary_conninfo = 'user={0} port={1} application_name={2}"
            " sslmode=prefer sslcompression=1'".format(
                self.user, master.port, replica_name)
        )
=======
        replica.append_conf('recovery.conf',
                            "primary_conninfo = 'user={0} port={1} application_name={2} sslmode=prefer sslcompression=1'".format(
                                self.user, master.port, replica_name))
>>>>>>> 3cfb8e22
        if synchronous:
            master.append_conf(
                "postgresql.auto.conf",
                "synchronous_standby_names='{0}'".format(replica_name)
            )
            master.append_conf(
                'postgresql.auto.conf',
                "synchronous_commit='remote_apply'"
            )
            master.reload()

    def wrong_wal_clean(self, node, wal_size):
        wals_dir = os.path.join(self.backup_dir(node), "wal")
        wals = [
            f for f in os.listdir(wals_dir) if os.path.isfile(
                os.path.join(wals_dir, f))
        ]
        wals.sort()
        file_path = os.path.join(wals_dir, wals[-1])
        if os.path.getsize(file_path) != wal_size:
            os.remove(file_path)

    def guc_wal_segment_size(self, node):
        var = node.execute(
            "postgres",
            "select setting from pg_settings where name = 'wal_segment_size'"
        )
        return int(var[0][0]) * self.guc_wal_block_size(node)

    def guc_wal_block_size(self, node):
        var = node.execute(
            "postgres",
            "select setting from pg_settings where name = 'wal_block_size'"
        )
        return int(var[0][0])

    def get_pgpro_edition(self, node):
        if node.execute(
            "postgres",
            "select exists (select 1 from"
            " pg_proc where proname = 'pgpro_edition')"
        )[0][0]:
            var = node.execute("postgres", "select pgpro_edition()")
            return str(var[0][0])
        else:
            return False

    def get_username(self):
        """ Returns current user name """
        return pwd.getpwuid(os.getuid())[0]

<<<<<<< HEAD
    def version_to_num(self, version):
        return testgres.version_to_num(version)

    def switch_wal_segment(self, node):
        """ Execute pg_switch_wal/xlog() in given node"""
        if self.version_to_num(
            node.safe_psql("postgres", "show server_version")
                ) >= self.version_to_num('10.0'):
=======
    @staticmethod
    def switch_wal_segment(node):
        min_ver = LooseVersion('10.0')

        try:
            cur_ver = LooseVersion(testgres.get_pg_version())
        except Exception as e:
            cur_ver = LooseVersion(node.safe_psql("postgres", "show server_version"))

        if cur_ver >= min_ver:
>>>>>>> 3cfb8e22
            node.safe_psql("postgres", "select pg_switch_wal()")
        else:
            node.safe_psql("postgres", "select pg_switch_xlog()")

    def get_version(self, node):
        return testgres.get_config()["VERSION_NUM"]

    def del_test_dir(self, module_name, fname):
        """ Del testdir and optimistically try to del module dir"""
        try:
            testgres.clean_all()
        except:
            pass

<<<<<<< HEAD
        shutil.rmtree(
            os.path.join(
                self.tmp_path,
                module_name,
                fname
            ),
            ignore_errors=True
        )
=======
        shutil.rmtree(os.path.join(self.tmp_path, module_name, fname),
                      ignore_errors=True)
>>>>>>> 3cfb8e22
        try:
            os.rmdir(os.path.join(self.tmp_path, module_name))
        except:
            pass

    def pgdata_content(self, directory):
<<<<<<< HEAD
        """ return dict with directory content. "
        " TAKE IT AFTER CHECKPOINT or BACKUP"""
        dirs_to_ignore = [
            'pg_xlog', 'pg_wal', 'pg_log',
            'pg_stat_tmp', 'pg_subtrans', 'pg_notify'
        ]
        files_to_ignore = [
            'postmaster.pid', 'postmaster.opts',
            'pg_internal.init', 'postgresql.auto.conf',
            'backup_label', 'tablespace_map', 'recovery.conf',
            'ptrack_control', 'ptrack_init', 'pg_control'
        ]
        suffixes_to_ignore = (
            '_ptrack'
        )
        directory_dict = {}
        directory_dict['pgdata'] = directory
        directory_dict['files'] = {}
        for root, dirs, files in os.walk(directory, followlinks=True):
            dirs[:] = [d for d in dirs if d not in dirs_to_ignore]
            for file in files:
                if (
                    file in files_to_ignore or
                    file.endswith(suffixes_to_ignore)
                ):
                        continue

                file_fullpath = os.path.join(root, file)
                file_relpath = os.path.relpath(file_fullpath, directory)
                directory_dict['files'][file_relpath] = {'is_datafile': False}
                directory_dict['files'][file_relpath]['md5'] = hashlib.md5(
                    open(file_fullpath, 'rb').read()).hexdigest()

                if file.isdigit():
                    directory_dict['files'][file_relpath]['is_datafile'] = True
                    size_in_pages = os.path.getsize(file_fullpath)/8192
                    directory_dict['files'][file_relpath][
                        'md5_per_page'] = self.get_md5_per_page_for_fork(
                            file_fullpath, size_in_pages
                        )
=======
        """ return dict with directory content. TAKE IT AFTER CHECKPOINT or BACKUP"""
        dirs_to_ignore = ['pg_xlog', 'pg_wal', 'pg_log', 'pg_stat_tmp', 'pg_subtrans', 'pg_notify']
        files_to_ignore = ['postmaster.pid', 'postmaster.opts', 'pg_internal.init', 'postgresql.auto.conf']
        suffixes_to_ignore = ('_ptrack', 'ptrack_control', 'pg_control', 'ptrack_init')
        directory_dict = {'pgdata': directory, 'files': {}}

        for root, dirs, files in os.walk(directory, followlinks=True):
            dirs[:] = [d for d in dirs if d not in dirs_to_ignore]
            for file in files:
                if file in files_to_ignore or file.endswith(suffixes_to_ignore):
                    continue
                file = os.path.join(root, file)
                file_relpath = os.path.relpath(file, directory)

                with open(file, 'rb') as f:
                    directory_dict['files'][file_relpath] = hashlib.md5(f.read()).hexdigest()
>>>>>>> 3cfb8e22

        return directory_dict

    def compare_pgdata(self, original_pgdata, restored_pgdata):
        """ return dict with directory content. DO IT BEFORE RECOVERY"""
        fail = False
        error_message = 'Restored PGDATA is not equal to original!\n'
        for file in restored_pgdata['files']:
            # File is present in RESTORED PGDATA
            # but not present in ORIGINAL
            # only backup_label is allowed
            if file not in original_pgdata['files']:
                fail = True
                error_message += '\nFile is not present'
                error_message += ' in original PGDATA: {0}\n'.format(
                    os.path.join(restored_pgdata['pgdata'], file))

        for file in original_pgdata['files']:
            if file in restored_pgdata['files']:
<<<<<<< HEAD

                if (
                    original_pgdata['files'][file]['md5'] !=
                    restored_pgdata['files'][file]['md5']
                ):
                    fail = True
                    error_message += (
                        '\nFile Checksumm mismatch.\n'
                        'File_old: {0}\nChecksumm_old: {1}\n'
                        'File_new: {2}\nChecksumm_new: {3}\n').format(
=======
                if original_pgdata['files'][file] != restored_pgdata['files'][file]:
                    error_message += '\nChecksumm mismatch.\n File_old: {0}\n Checksumm_old: {1}\n File_new: {2}\n Checksumm_mew: {3}\n'.format(
>>>>>>> 3cfb8e22
                        os.path.join(original_pgdata['pgdata'], file),
                        original_pgdata['files'][file]['md5'],
                        os.path.join(restored_pgdata['pgdata'], file),
                        restored_pgdata['files'][file]['md5']
                    )

                    if original_pgdata['files'][file]['is_datafile']:
                        for page in original_pgdata['files'][file]['md5_per_page']:
                            if page not in restored_pgdata['files'][file]['md5_per_page']:
                                error_message += (
                                    '\n Page {0} dissappeared.\n '
                                    'File: {1}\n').format(
                                        page,
                                        os.path.join(
                                            restored_pgdata['pgdata'],
                                            file
                                        )
                                    )
                                continue

                            if original_pgdata['files'][file][
                                'md5_per_page'][page] != restored_pgdata[
                                    'files'][file]['md5_per_page'][page]:
                                    error_message += (
                                        '\n Page checksumm mismatch: {0}\n '
                                        ' PAGE Checksumm_old: {1}\n '
                                        ' PAGE Checksumm_new: {2}\n '
                                        ' File: {3}\n'
                                    ).format(
                                        page,
                                        original_pgdata['files'][file][
                                            'md5_per_page'][page],
                                        restored_pgdata['files'][file][
                                            'md5_per_page'][page],
                                        os.path.join(
                                            restored_pgdata['pgdata'], file)
                                        )
                        for page in restored_pgdata['files'][file]['md5_per_page']:
                            if page not in original_pgdata['files'][file]['md5_per_page']:
                                error_message += '\n Extra page {0}\n File: {1}\n'.format(page, os.path.join(restored_pgdata['pgdata'], file))

            else:
                error_message += (
                    '\nFile dissappearance.\n '
                    'File: {0}\n').format(
                    os.path.join(restored_pgdata['pgdata'], file)
                    )
                fail = True
        self.assertFalse(fail, error_message)

    def get_async_connect(self, database=None, host=None, port=5432):
        if not database:
            database = 'postgres'
        if not host:
            host = '127.0.0.1'

        return psycopg2.connect(
            database="postgres",
            host='127.0.0.1',
            port=port,
            async=True
        )

    def wait(self, connection):
        while True:
            state = connection.poll()
            if state == psycopg2.extensions.POLL_OK:
                break
            elif state == psycopg2.extensions.POLL_WRITE:
                select.select([], [connection.fileno()], [])
            elif state == psycopg2.extensions.POLL_READ:
                select.select([connection.fileno()], [], [])
            else:
                raise psycopg2.OperationalError("poll() returned %s" % state)

    def gdb_attach(self, pid):
        return GDBobj([str(pid)], self.verbose, attach=True)


class GdbException(Exception):
    def __init__(self, message=False):
        self.message = message

    def __str__(self):
        return '\n ERROR: {0}\n'.format(repr(self.message))


class GDBobj(ProbackupTest):
    def __init__(self, cmd, verbose, attach=False):
        self.verbose = verbose

        # Check gdb presense
        try:
            gdb_version, _ = subprocess.Popen(
                ["gdb", "--version"],
                stdout=subprocess.PIPE
            ).communicate()
        except OSError:
            raise GdbException("Couldn't find gdb on the path")

        self.base_cmd = [
            'gdb',
            '--interpreter',
            'mi2',
            ]

        if attach:
            self.cmd = self.base_cmd + ['--pid'] + cmd
        else:
            self.cmd = self.base_cmd + ['--args'] + cmd

        # Get version
        gdb_version_number = re.search(
            b"^GNU gdb [^\d]*(\d+)\.(\d)",
            gdb_version)
        self.major_version = int(gdb_version_number.group(1))
        self.minor_version = int(gdb_version_number.group(2))

        if self.verbose:
            print([' '.join(map(str, self.cmd))])

        self.proc = subprocess.Popen(
            self.cmd,
            stdin=subprocess.PIPE,
            stdout=subprocess.PIPE,
            stderr=subprocess.STDOUT,
            bufsize=0,
            universal_newlines=True
        )
        self.gdb_pid = self.proc.pid

        # discard data from pipe,
        # is there a way to do it a less derpy way?
        while True:
            line = self.proc.stdout.readline()

            if 'No such process' in line:
                raise GdbException(line)

            if not line.startswith('(gdb)'):
                pass
            else:
                break

    def set_breakpoint(self, location):
        result = self._execute('break ' + location)
        for line in result:
            if line.startswith('~"Breakpoint'):
                return

            elif line.startswith('^error') or line.startswith('(gdb)'):
                break

            elif line.startswith('&"break'):
                pass

            elif line.startswith('&"Function'):
                raise GdbException(line)

            elif line.startswith('&"No line'):
                raise GdbException(line)

            elif line.startswith('~"Make breakpoint pending on future shared'):
                raise GdbException(line)

        raise GdbException(
            'Failed to set breakpoint.\n Output:\n {0}'.format(result)
        )

    def run_until_break(self):
        result = self._execute('run', False)
        for line in result:
            if line.startswith('*stopped,reason="breakpoint-hit"'):
                return
        raise GdbException(
            'Failed to run until breakpoint.\n'
        )

    def continue_execution_until_running(self):
        result = self._execute('continue')

        running = False
        for line in result:
            if line.startswith('*running'):
                running = True
                break
            if line.startswith('*stopped,reason="breakpoint-hit"'):
                running = False
                continue
            if line.startswith('*stopped,reason="exited-normally"'):
                running = False
                continue
        return running

    def continue_execution_until_exit(self):
        result = self._execute('continue', False)

        for line in result:
            if line.startswith('*running'):
                continue
            if line.startswith('*stopped,reason="breakpoint-hit"'):
                continue
            if (
                line.startswith('*stopped,reason="exited-normally"') or
                line == '*stopped\n'
            ):
                return
        raise GdbException(
            'Failed to continue execution until exit.\n'
        )

    def continue_execution_until_break(self, ignore_count=0):
        if ignore_count > 0:
            result = self._execute(
                'continue ' + str(ignore_count),
                False
            )
        else:
            result = self._execute('continue', False)

        running = False
        for line in result:
            if line.startswith('*running'):
                running = True
            if line.startswith('*stopped,reason="breakpoint-hit"'):
                return 'breakpoint-hit'
            if line.startswith('*stopped,reason="exited-normally"'):
                return 'exited-normally'
        if running:
            return 'running'

    def stopped_in_breakpoint(self):
        output = []
        while True:
            line = self.proc.stdout.readline()
            output += [line]
            if self.verbose:
                print(line)
            if line.startswith('*stopped,reason="breakpoint-hit"'):
                return True
        return False

    # use for breakpoint, run, continue
    def _execute(self, cmd, running=True):
        output = []
        self.proc.stdin.flush()
        self.proc.stdin.write(cmd + '\n')
        self.proc.stdin.flush()

        while True:
            line = self.proc.stdout.readline()
            output += [line]
            if self.verbose:
                print(repr(line))
            if line == '^done\n' or line.startswith('*stopped'):
                break
            if running and line.startswith('*running'):
                break
        return output<|MERGE_RESOLUTION|>--- conflicted
+++ resolved
@@ -11,8 +11,7 @@
 import select
 import psycopg2
 from time import sleep
-
-from distutils.version import LooseVersion
+import re
 
 idx_ptrack = {
     't_heap': {
@@ -75,20 +74,6 @@
 {body_split}
 """
 
-<<<<<<< HEAD
-=======
-
-# You can lookup error message and cmdline in exception object attributes
-class ProbackupException(Exception):
-    def __init__(self, message, cmd):
-        self.message = message
-        self.cmd = cmd
-
-    # need that to make second raise
-    def __str__(self):
-        return '\n ERROR: {0}\n CMD: {1}'.format(repr(self.message), self.cmd)
-
->>>>>>> 3cfb8e22
 
 def dir_files(base_dir):
     out_list = []
@@ -104,7 +89,6 @@
     return out_list
 
 
-<<<<<<< HEAD
 def is_enterprise():
     # pg_config --help
     p = subprocess.Popen(
@@ -127,8 +111,6 @@
         return '\n ERROR: {0}\n CMD: {1}'.format(repr(self.message), self.cmd)
 
 
-=======
->>>>>>> 3cfb8e22
 class ProbackupTest(object):
     # Class attributes
     enterprise = is_enterprise()
@@ -170,17 +152,18 @@
             if self.test_env['PG_PROBACKUP_PARANOIA'] == 'ON':
                 self.paranoia = True
 
-<<<<<<< HEAD
         self.archive_compress = False
         if 'ARCHIVE_COMPRESSION' in self.test_env:
             if self.test_env['ARCHIVE_COMPRESSION'] == 'ON':
                 self.archive_compress = True
-=======
         try:
-            testgres.configure_testgres(cache_initdb=False, cache_pg_config=False, node_cleanup_full=False)
+            testgres.configure_testgres(
+                cache_initdb=False,
+                cached_initdb_dir=False,
+                cache_pg_config=False,
+                node_cleanup_full=False)
         except:
             pass
->>>>>>> 3cfb8e22
 
         self.helpers_path = os.path.dirname(os.path.realpath(__file__))
         self.dir_path = os.path.abspath(
@@ -218,13 +201,13 @@
 
         real_base_dir = os.path.join(self.tmp_path, base_dir)
         shutil.rmtree(real_base_dir, ignore_errors=True)
+        os.makedirs(real_base_dir)
 
         node = testgres.get_new_node('test', base_dir=real_base_dir)
         node.should_rm_dirs = True
-        try:
-            node.init(initdb_params=initdb_params, allows_streaming=set_replication)
-        except:
-            node.init(initdb_params=initdb_params, allow_streaming=set_replication)
+        node.init(
+           initdb_params=initdb_params, allow_streaming=set_replication)
+        print(node.data_dir)
 
         # Sane default parameters, not a shit with fsync = off from testgres
         node.append_conf("postgresql.auto.conf", "max_connections = 100")
@@ -247,11 +230,12 @@
 
         # Allow replication in pg_hba.conf
         if set_replication:
-            try:
-                node.set_replication_conf()
-                node.append_conf("postgresql.auto.conf", "max_wal_senders = 10")
-            except:
-                pass
+            node.append_conf(
+                "pg_hba.conf",
+                "local replication all trust\n")
+            node.append_conf(
+                "postgresql.auto.conf",
+                "max_wal_senders = 10")
 
         return node
 
@@ -269,7 +253,8 @@
             )
 
         if not tblspc_path:
-            tblspc_path = os.path.join(node.base_dir, '{0}'.format(tblspc_name))
+            tblspc_path = os.path.join(
+                node.base_dir, '{0}'.format(tblspc_name))
         cmd = "CREATE TABLESPACE {0} LOCATION '{1}'".format(
             tblspc_name, tblspc_path)
         if cfs:
@@ -285,7 +270,6 @@
         return os.path.join(node.base_dir, tblspc_name)
 
     def get_fork_size(self, node, fork_name):
-<<<<<<< HEAD
         return node.execute(
             "postgres",
             "select pg_relation_size('{0}')/8192".format(fork_name))[0][0]
@@ -297,29 +281,13 @@
                 "select pg_relation_filepath('{0}')".format(
                     fork_name))[0][0]
             )
-=======
-        return node.execute("postgres",
-                            "select pg_relation_size('{0}')/8192".format(fork_name))[0][0]
-
-    def get_fork_path(self, node, fork_name):
-        return os.path.join(node.base_dir, 'data',
-                            node.execute("postgres", "select pg_relation_filepath('{0}')".format(fork_name))[0][0])
->>>>>>> 3cfb8e22
 
     def get_md5_per_page_for_fork(self, file, size_in_pages):
         pages_per_segment = {}
         md5_per_page = {}
-<<<<<<< HEAD
         nsegments = size_in_pages/131072
         if size_in_pages % 131072 != 0:
             nsegments = nsegments + 1
-=======
-        nsegments = size_in_pages // 131072
-        if size_in_pages % 131072 != 0:
-            nsegments = nsegments + 1
-        # print("Size: {0}".format(size_in_pages))
-        # print("Number of segments: {0}".format(nsegments))
->>>>>>> 3cfb8e22
 
         size = size_in_pages
         for segment_number in range(nsegments):
@@ -329,68 +297,38 @@
                 pages_per_segment[segment_number] = size
             size = size - 131072
 
-<<<<<<< HEAD
         for segment_number in range(nsegments):
             offset = 0
-=======
-        # print(pages_per_segment)
-
-        for segment_number in range(nsegments):
-            offset = 0
-            #    print("Segno: {0}".format(segment_number))
-            #    print("Number of pages: {0}".format(pages_per_segment[segment_number]))
->>>>>>> 3cfb8e22
             if segment_number == 0:
                 file_desc = os.open(file, os.O_RDONLY)
                 start_page = 0
                 end_page = pages_per_segment[segment_number]
             else:
-<<<<<<< HEAD
                 file_desc = os.open(
                     file+".{0}".format(segment_number), os.O_RDONLY
                     )
                 start_page = max(md5_per_page)+1
                 end_page = end_page + pages_per_segment[segment_number]
 
-=======
-                file_desc = os.open(file + ".{0}".format(segment_number), os.O_RDONLY)
-                start_page = max(md5_per_page) + 1
-                end_page = end_page + pages_per_segment[segment_number]
-
-                #    print('Start Page: {0}'.format(start_page))
->>>>>>> 3cfb8e22
             for page in range(start_page, end_page):
                 md5_per_page[page] = hashlib.md5(
                     os.read(file_desc, 8192)).hexdigest()
                 offset += 8192
                 os.lseek(file_desc, offset, 0)
-<<<<<<< HEAD
             os.close(file_desc)
 
-=======
-                #    print('End Page: {0}'.format(max(md5_per_page)))
-            os.close(file_desc)
-
-        # print("Total Size: {0}".format(len(md5_per_page)))
->>>>>>> 3cfb8e22
         return md5_per_page
 
     def get_ptrack_bits_per_page_for_fork(self, node, file, size=[]):
-        if len(size) > 1:
-            if size[0] > size[1]:
-                size = size[0]
-            else:
-                size = size[1]
-        else:
-            size = size[0]
 
         if self.get_pgpro_edition(node) == 'enterprise':
             header_size = 48
         else:
             header_size = 24
         ptrack_bits_for_fork = []
+
+        page_body_size = 8192-header_size
         byte_size = os.path.getsize(file + '_ptrack')
-<<<<<<< HEAD
         npages = byte_size/8192
         if byte_size % 8192 != 0:
             print('Ptrack page is not 8k aligned')
@@ -413,20 +351,6 @@
                     # if len(ptrack_bits_for_fork) < size:
                     ptrack_bits_for_fork.append(int(bit))
 
-=======
-        byte_size_minus_header = byte_size - header_size
-        file = os.open(file + '_ptrack', os.O_RDONLY)
-        os.lseek(file, header_size, 0)
-        lots_of_bytes = os.read(file, byte_size_minus_header)
-        byte_list = [lots_of_bytes[i:i + 1] for i in range(len(lots_of_bytes))]
-        for byte in byte_list:
-            # byte_inverted = bin(int(byte, base=16))[2:][::-1]
-            # bits = (byte >> x) & 1 for x in range(7, -1, -1)
-            byte_inverted = bin(ord(byte))[2:].rjust(8, '0')[::-1]
-            for bit in byte_inverted:
-                if len(ptrack_bits_for_fork) < size:
-                    ptrack_bits_for_fork.append(int(bit))
->>>>>>> 3cfb8e22
         os.close(file)
         return ptrack_bits_for_fork
 
@@ -464,7 +388,7 @@
                                 idx_dict['ptrack'][PageNum])
                         )
                 continue
-<<<<<<< HEAD
+
             # Ok, all pages in new_pages that do not have
             # corresponding page in old_pages are been dealt with.
             # We can now safely proceed to comparing old and new pages
@@ -487,23 +411,10 @@
                                 idx_dict['new_pages'][PageNum])
                         )
 
-=======
-            # Ok, all pages in new_pages that do not have corresponding page in old_pages
-            # are been dealt with. We can now safely proceed to comparing old and new pages
-            if idx_dict['new_pages'][PageNum] != idx_dict['old_pages'][PageNum]:
-                # Page has been changed, meaning that ptrack should be equal to 1
-                if idx_dict['ptrack'][PageNum] != 1:
-                    if self.verbose:
-                        print('Page Number {0} of type {1} was changed, but ptrack value is {2}. THIS IS BAD'.format(
-                            PageNum, idx_dict['type'], idx_dict['ptrack'][PageNum]))
-                        print("\n Old checksumm: {0}\n New checksumm: {1}".format(idx_dict['old_pages'][PageNum],
-                                                                                  idx_dict['new_pages'][PageNum]))
-                        # print(idx_dict)
->>>>>>> 3cfb8e22
                     if PageNum == 0 and idx_dict['type'] == 'spgist':
                         if self.verbose:
                             print(
-                                'SPGIST is a special snowflake, so don`t'
+                                'SPGIST is a special snowflake, so don`t '
                                 'fret about losing ptrack for blknum 0'
                             )
                         continue
@@ -513,7 +424,6 @@
                 # meaning that ptrack should be equal to 0
                 if idx_dict['ptrack'][PageNum] != 0:
                     if self.verbose:
-<<<<<<< HEAD
                         print(
                             'Page Number {0} of type {1} was not changed,'
                             ' but ptrack value is {2}'.format(
@@ -528,19 +438,11 @@
                     idx_dict['type'], idx_dict
                 )
             )
-=======
-                        print('Page Number {0} of type {1} was not changed, but ptrack value is {2}'.format(
-                            PageNum, idx_dict['type'], idx_dict['ptrack'][PageNum]))
-                        # print(idx_dict)
-                        # self.assertEqual(success, True, 'Ptrack does not correspond to state of its pages.\n Gory Details: \n{0}'.format(
-                        #    idx_dict['type'], idx_dict))
->>>>>>> 3cfb8e22
 
     def check_ptrack_recovery(self, idx_dict):
         size = idx_dict['size']
         for PageNum in range(size):
             if idx_dict['ptrack'][PageNum] != 1:
-<<<<<<< HEAD
                 self.assertTrue(
                     False,
                     'Recovery for Page Number {0} of Type {1}'
@@ -551,16 +453,10 @@
                         idx_dict
                     )
                 )
-=======
-                self.assertTrue(False,
-                                'Recovery for Page Number {0} of Type {1} was conducted, but ptrack value is {2}. THIS IS BAD\n IDX_DICT: {3}'.format(
-                                    PageNum, idx_dict['type'], idx_dict['ptrack'][PageNum], idx_dict))
->>>>>>> 3cfb8e22
 
     def check_ptrack_clean(self, idx_dict, size):
         for PageNum in range(size):
             if idx_dict['ptrack'][PageNum] != 0:
-<<<<<<< HEAD
                 self.assertTrue(
                     False,
                     'Ptrack for Page Number {0} of Type {1}'
@@ -572,18 +468,12 @@
                         idx_dict
                     )
                 )
-=======
-                self.assertTrue(False,
-                                'Ptrack for Page Number {0} of Type {1} should be clean, but ptrack value is {2}.\n THIS IS BAD\n IDX_DICT: {3}'.format(
-                                    PageNum, idx_dict['type'], idx_dict['ptrack'][PageNum], idx_dict))
->>>>>>> 3cfb8e22
 
     def run_pb(self, command, async=False, gdb=False):
         try:
             self.cmd = [' '.join(map(str, [self.probackup_path] + command))]
             if self.verbose:
                 print(self.cmd)
-<<<<<<< HEAD
             if gdb:
                 return GDBobj([self.probackup_path] + command, self.verbose)
             if async:
@@ -621,18 +511,6 @@
                     stderr=subprocess.PIPE,
                     env=self.test_env
                 )
-=======
-            self.output = subprocess.check_output(
-                [self.probackup_path] + command,
-                stderr=subprocess.STDOUT,
-                env=self.test_env
-            ).decode("utf-8")
-            if command[0] == 'backup':
-                # return backup ID
-                for line in self.output.splitlines():
-                    if 'INFO: Backup' and 'completed' in line:
-                        return line.split()[2]
->>>>>>> 3cfb8e22
             else:
                 self.output = subprocess.check_output(
                     command,
@@ -641,11 +519,7 @@
                     ).decode("utf-8")
                 return self.output
         except subprocess.CalledProcessError as e:
-<<<<<<< HEAD
             raise ProbackupException(e.output.decode("utf-8"), command)
-=======
-            raise ProbackupException(e.output.decode("utf-8"), self.cmd)
->>>>>>> 3cfb8e22
 
     def init_pb(self, backup_dir):
 
@@ -692,11 +566,7 @@
         cmd_list = [
             "backup",
             "-B", backup_dir,
-<<<<<<< HEAD
             # "-D", pgdata,
-=======
-            #            "-D", pgdata,
->>>>>>> 3cfb8e22
             "-p", "%i" % node.port,
             "-d", "postgres",
             "--instance={0}".format(instance)
@@ -761,13 +631,10 @@
             for i in header_split:
                 if i == '':
                     header_split.remove(i)
-<<<<<<< HEAD
                     continue
             header_split = [
                 header_element.rstrip() for header_element in header_split
                 ]
-=======
->>>>>>> 3cfb8e22
             for backup_record in body:
                 # split list with str for every backup record element
                 backup_record_split = re.split("  +", backup_record)
@@ -878,7 +745,6 @@
             "wal_level = archive"
         )
         node.append_conf(
-<<<<<<< HEAD
                 "postgresql.auto.conf",
                 "archive_mode = {0}".format(archive_mode)
                 )
@@ -903,21 +769,6 @@
         #            "postgresql.auto.conf",
         #            "archive_command = 'copy %p {0}\\%f'".format(archive_dir)
         #            )
-=======
-            "postgresql.auto.conf",
-            "archive_mode = {0}".format(archive_mode)
-        )
-        if os.name == 'posix':
-            node.append_conf(
-                "postgresql.auto.conf",
-                "archive_command = '{0} archive-push -B {1} --instance={2} --wal-file-path %p --wal-file-name %f'".format(
-                    self.probackup_path, backup_dir, instance))
-            # elif os.name == 'nt':
-            #    node.append_conf(
-            #            "postgresql.auto.conf",
-            #            "archive_command = 'copy %p {0}\\%f'".format(archive_dir)
-            #            )
->>>>>>> 3cfb8e22
 
     def set_replica(
             self, master, replica,
@@ -928,18 +779,12 @@
             "postgresql.auto.conf", "port = {0}".format(replica.port))
         replica.append_conf('postgresql.auto.conf', 'hot_standby = on')
         replica.append_conf('recovery.conf', "standby_mode = 'on'")
-<<<<<<< HEAD
         replica.append_conf(
             "recovery.conf",
             "primary_conninfo = 'user={0} port={1} application_name={2}"
             " sslmode=prefer sslcompression=1'".format(
                 self.user, master.port, replica_name)
         )
-=======
-        replica.append_conf('recovery.conf',
-                            "primary_conninfo = 'user={0} port={1} application_name={2} sslmode=prefer sslcompression=1'".format(
-                                self.user, master.port, replica_name))
->>>>>>> 3cfb8e22
         if synchronous:
             master.append_conf(
                 "postgresql.auto.conf",
@@ -991,33 +836,32 @@
         """ Returns current user name """
         return pwd.getpwuid(os.getuid())[0]
 
-<<<<<<< HEAD
     def version_to_num(self, version):
-        return testgres.version_to_num(version)
+        if not version:
+            return 0
+        parts = version.split(".")
+        while len(parts) < 3:
+            parts.append("0")
+        num = 0
+        for part in parts:
+            num = num * 100 + int(re.sub("[^\d]", "", part))
+        return num
 
     def switch_wal_segment(self, node):
         """ Execute pg_switch_wal/xlog() in given node"""
         if self.version_to_num(
             node.safe_psql("postgres", "show server_version")
                 ) >= self.version_to_num('10.0'):
-=======
-    @staticmethod
-    def switch_wal_segment(node):
-        min_ver = LooseVersion('10.0')
-
-        try:
-            cur_ver = LooseVersion(testgres.get_pg_version())
-        except Exception as e:
-            cur_ver = LooseVersion(node.safe_psql("postgres", "show server_version"))
-
-        if cur_ver >= min_ver:
->>>>>>> 3cfb8e22
             node.safe_psql("postgres", "select pg_switch_wal()")
         else:
             node.safe_psql("postgres", "select pg_switch_xlog()")
 
     def get_version(self, node):
-        return testgres.get_config()["VERSION_NUM"]
+        return self.version_to_num(
+            testgres.get_pg_config()["VERSION"].split(" ")[1])
+
+    def get_bin_path(self, binary):
+        return testgres.get_bin_path(binary)
 
     def del_test_dir(self, module_name, fname):
         """ Del testdir and optimistically try to del module dir"""
@@ -1026,7 +870,6 @@
         except:
             pass
 
-<<<<<<< HEAD
         shutil.rmtree(
             os.path.join(
                 self.tmp_path,
@@ -1035,17 +878,12 @@
             ),
             ignore_errors=True
         )
-=======
-        shutil.rmtree(os.path.join(self.tmp_path, module_name, fname),
-                      ignore_errors=True)
->>>>>>> 3cfb8e22
         try:
             os.rmdir(os.path.join(self.tmp_path, module_name))
         except:
             pass
 
     def pgdata_content(self, directory):
-<<<<<<< HEAD
         """ return dict with directory content. "
         " TAKE IT AFTER CHECKPOINT or BACKUP"""
         dirs_to_ignore = [
@@ -1086,24 +924,6 @@
                         'md5_per_page'] = self.get_md5_per_page_for_fork(
                             file_fullpath, size_in_pages
                         )
-=======
-        """ return dict with directory content. TAKE IT AFTER CHECKPOINT or BACKUP"""
-        dirs_to_ignore = ['pg_xlog', 'pg_wal', 'pg_log', 'pg_stat_tmp', 'pg_subtrans', 'pg_notify']
-        files_to_ignore = ['postmaster.pid', 'postmaster.opts', 'pg_internal.init', 'postgresql.auto.conf']
-        suffixes_to_ignore = ('_ptrack', 'ptrack_control', 'pg_control', 'ptrack_init')
-        directory_dict = {'pgdata': directory, 'files': {}}
-
-        for root, dirs, files in os.walk(directory, followlinks=True):
-            dirs[:] = [d for d in dirs if d not in dirs_to_ignore]
-            for file in files:
-                if file in files_to_ignore or file.endswith(suffixes_to_ignore):
-                    continue
-                file = os.path.join(root, file)
-                file_relpath = os.path.relpath(file, directory)
-
-                with open(file, 'rb') as f:
-                    directory_dict['files'][file_relpath] = hashlib.md5(f.read()).hexdigest()
->>>>>>> 3cfb8e22
 
         return directory_dict
 
@@ -1123,7 +943,6 @@
 
         for file in original_pgdata['files']:
             if file in restored_pgdata['files']:
-<<<<<<< HEAD
 
                 if (
                     original_pgdata['files'][file]['md5'] !=
@@ -1134,10 +953,6 @@
                         '\nFile Checksumm mismatch.\n'
                         'File_old: {0}\nChecksumm_old: {1}\n'
                         'File_new: {2}\nChecksumm_new: {3}\n').format(
-=======
-                if original_pgdata['files'][file] != restored_pgdata['files'][file]:
-                    error_message += '\nChecksumm mismatch.\n File_old: {0}\n Checksumm_old: {1}\n File_new: {2}\n Checksumm_mew: {3}\n'.format(
->>>>>>> 3cfb8e22
                         os.path.join(original_pgdata['pgdata'], file),
                         original_pgdata['files'][file]['md5'],
                         os.path.join(restored_pgdata['pgdata'], file),
@@ -1177,7 +992,11 @@
                                         )
                         for page in restored_pgdata['files'][file]['md5_per_page']:
                             if page not in original_pgdata['files'][file]['md5_per_page']:
-                                error_message += '\n Extra page {0}\n File: {1}\n'.format(page, os.path.join(restored_pgdata['pgdata'], file))
+                                error_message += '\n Extra page {0}\n '
+                                'File: {1}\n'.format(
+                                    page,
+                                    os.path.join(
+                                        restored_pgdata['pgdata'], file))
 
             else:
                 error_message += (
