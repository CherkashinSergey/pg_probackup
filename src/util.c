/*-------------------------------------------------------------------------
 *
 * util.c: log messages to log file or stderr, and misc code.
 *
 * Portions Copyright (c) 2009-2011, NIPPON TELEGRAPH AND TELEPHONE CORPORATION
 * Portions Copyright (c) 2015-2017, Postgres Professional
 *
 *-------------------------------------------------------------------------
 */

#include "pg_probackup.h"

#include <time.h>

#include "storage/bufpage.h"

const char *
base36enc(long unsigned int value)
{
	const char	base36[36] = "0123456789ABCDEFGHIJKLMNOPQRSTUVWXYZ";
	/* log(2**64) / log(36) = 12.38 => max 13 char + '\0' */
	static char	buffer[14];
	unsigned int offset = sizeof(buffer);

	buffer[--offset] = '\0';
	do {
		buffer[--offset] = base36[value % 36];
	} while (value /= 36);

	return &buffer[offset];
}

/*
 * Same as base36enc(), but the result must be released by the user.
 */
char *
base36enc_dup(long unsigned int value)
{
	const char	base36[36] = "0123456789ABCDEFGHIJKLMNOPQRSTUVWXYZ";
	/* log(2**64) / log(36) = 12.38 => max 13 char + '\0' */
	char		buffer[14];
	unsigned int offset = sizeof(buffer);

	buffer[--offset] = '\0';
	do {
		buffer[--offset] = base36[value % 36];
	} while (value /= 36);

	return strdup(&buffer[offset]);
}

long unsigned int
base36dec(const char *text)
{
	return strtoul(text, NULL, 36);
}

static void
checkControlFile(ControlFileData *ControlFile)
{
	pg_crc32c   crc;

	/* Calculate CRC */
	INIT_CRC32C(crc);
	COMP_CRC32C(crc, (char *) ControlFile, offsetof(ControlFileData, crc));
	FIN_CRC32C(crc);

	/* Then compare it */
	if (!EQ_CRC32C(crc, ControlFile->crc))
		elog(ERROR, "Calculated CRC checksum does not match value stored in file.\n"
			 "Either the file is corrupt, or it has a different layout than this program\n"
			 "is expecting. The results below are untrustworthy.");

	if (ControlFile->pg_control_version % 65536 == 0 && ControlFile->pg_control_version / 65536 != 0)
		elog(ERROR, "possible byte ordering mismatch\n"
			 "The byte ordering used to store the pg_control file might not match the one\n"
			 "used by this program. In that case the results below would be incorrect, and\n"
			 "the PostgreSQL installation would be incompatible with this data directory.");
}

/*
 * Verify control file contents in the buffer src, and copy it to *ControlFile.
 */
static void
digestControlFile(ControlFileData *ControlFile, char *src, size_t size)
{
#if PG_VERSION_NUM >= 100000
	int			ControlFileSize = PG_CONTROL_FILE_SIZE;
#else
	int			ControlFileSize = PG_CONTROL_SIZE;
#endif

	if (size != ControlFileSize)
		elog(ERROR, "unexpected control file size %d, expected %d",
			 (int) size, ControlFileSize);

	memcpy(ControlFile, src, sizeof(ControlFileData));

	/* Additional checks on control file */
	checkControlFile(ControlFile);
}

/*
 * Utility shared by backup and restore to fetch the current timeline
 * used by a node.
 */
TimeLineID
get_current_timeline(bool safe)
{
	ControlFileData ControlFile;
	char       *buffer;
	size_t      size;

	/* First fetch file... */
	buffer = slurpFile(pgdata, "global/pg_control", &size, safe);
	if (safe && buffer == NULL)
		return 0;

	digestControlFile(&ControlFile, buffer, size);
	pg_free(buffer);

	return ControlFile.checkPointCopy.ThisTimeLineID;
}

uint64
get_system_identifier(char *pgdata_path)
{
	ControlFileData ControlFile;
	char	   *buffer;
	size_t		size;

	/* First fetch file... */
	buffer = slurpFile(pgdata_path, "global/pg_control", &size, false);
	if (buffer == NULL)
		return 0;
	digestControlFile(&ControlFile, buffer, size);
	pg_free(buffer);

	return ControlFile.system_identifier;
}

uint64
get_remote_system_identifier(PGconn *conn)
{
#if PG_VERSION_NUM >= 90600
	PGresult   *res;
	uint64		system_id_conn;
	char	   *val;

	res = pgut_execute(conn,
					   "SELECT system_identifier FROM pg_catalog.pg_control_system()",
					   0, NULL);
	val = PQgetvalue(res, 0, 0);
	if (!parse_uint64(val, &system_id_conn, 0))
	{
		PQclear(res);
		elog(ERROR, "%s is not system_identifier", val);
	}
	PQclear(res);

	return system_id_conn;
#else
	char	   *buffer;
	size_t		size;
	ControlFileData ControlFile;

	buffer = fetchFile(conn, "global/pg_control", &size);
	digestControlFile(&ControlFile, buffer, size);
	pg_free(buffer);

	return ControlFile.system_identifier;
#endif
}

uint32
get_data_checksum_version(bool safe)
{
	ControlFileData ControlFile;
	char	   *buffer;
	size_t		size;

	/* First fetch file... */
	buffer = slurpFile(pgdata, "global/pg_control", &size, safe);
	if (buffer == NULL)
		return 0;
	digestControlFile(&ControlFile, buffer, size);
	pg_free(buffer);

	return ControlFile.data_checksum_version;
}


/*
 * Convert time_t value to ISO-8601 format string. Always set timezone offset.
 */
void
time2iso(char *buf, size_t len, time_t time)
{
	struct tm  *ptm = gmtime(&time);
	time_t		gmt = mktime(ptm);
	time_t		offset;
	char	   *ptr = buf;

	ptm = localtime(&time);
	offset = time - gmt + (ptm->tm_isdst ? 3600 : 0);

	strftime(ptr, len, "%Y-%m-%d %H:%M:%S", ptm);

	ptr += strlen(ptr);
	snprintf(ptr, len - (ptr - buf), "%c%02d",
			 (offset >= 0) ? '+' : '-',
			 abs((int) offset) / SECS_PER_HOUR);

	if (abs((int) offset) % SECS_PER_HOUR != 0)
	{
		ptr += strlen(ptr);
		snprintf(ptr, len - (ptr - buf), ":%02d",
				 abs((int) offset % SECS_PER_HOUR) / SECS_PER_MINUTE);
	}
}

/* copied from timestamp.c */
pg_time_t
timestamptz_to_time_t(TimestampTz t)
{
	pg_time_t	result;

#ifdef HAVE_INT64_TIMESTAMP
	result = (pg_time_t) (t / USECS_PER_SEC +
				 ((POSTGRES_EPOCH_JDATE - UNIX_EPOCH_JDATE) * SECS_PER_DAY));
#else
	result = (pg_time_t) (t +
				 ((POSTGRES_EPOCH_JDATE - UNIX_EPOCH_JDATE) * SECS_PER_DAY));
#endif
	return result;
}

/* Parse string representation of the server version */
int
parse_server_version(char *server_version_str)
{
	int			nfields;
	int			result = 0;
	int			major_version = 0;
	int			minor_version = 0;

	nfields = sscanf(server_version_str, "%d.%d", &major_version, &minor_version);
	if (nfields == 2)
	{
		/* Server version lower than 10 */
		if (major_version > 10)
			elog(ERROR, "Server version format doesn't match major version %d", major_version);
		result = major_version * 10000 + minor_version * 100;
	}
	else if (nfields == 1)
	{
		if (major_version < 10)
			elog(ERROR, "Server version format doesn't match major version %d", major_version);
		result = major_version * 10000;
	}
	else
		elog(ERROR, "Unknown server version format");

	return result;
}

const char *
status2str(BackupStatus status)
{
	static const char *statusName[] =
	{
		"UNKNOWN",
		"OK",
		"ERROR",
		"RUNNING",
		"MERGING",
		"DELETING",
		"DELETED",
		"DONE",
		"ORPHAN",
		"CORRUPT"
	};
	if (status < BACKUP_STATUS_INVALID || BACKUP_STATUS_CORRUPT < status)
		return "UNKNOWN";

	return statusName[status];
}

void
remove_trailing_space(char *buf, int comment_mark)
{
	int		i;
	char   *last_char = NULL;

	for (i = 0; buf[i]; i++)
	{
		if (buf[i] == comment_mark || buf[i] == '\n' || buf[i] == '\r')
		{
			buf[i] = '\0';
			break;
		}
	}
	for (i = 0; buf[i]; i++)
	{
		if (!isspace(buf[i]))
			last_char = buf + i;
	}
	if (last_char != NULL)
		*(last_char + 1) = '\0';

}

void
remove_not_digit(char *buf, size_t len, const char *str)
{
	int i, j;

	for (i = 0, j = 0; str[i] && j < len; i++)
	{
		if (!isdigit(str[i]))
			continue;
		buf[j++] = str[i];
	}
	buf[j] = '\0';
<<<<<<< HEAD
}

/* Fill pgBackup struct with default values */
void
pgBackup_init(pgBackup *backup)
{
	backup->backup_id = INVALID_BACKUP_ID;
	backup->backup_mode = BACKUP_MODE_INVALID;
	backup->status = BACKUP_STATUS_INVALID;
	backup->tli = 0;
	backup->start_lsn = 0;
	backup->stop_lsn = 0;
	backup->start_time = (time_t) 0;
	backup->end_time = (time_t) 0;
	backup->recovery_xid = 0;
	backup->recovery_time = (time_t) 0;

	backup->data_bytes = BYTES_INVALID;
	backup->wal_bytes = BYTES_INVALID;

	backup->compress_alg = COMPRESS_ALG_DEFAULT;
	backup->compress_level = COMPRESS_LEVEL_DEFAULT;

	backup->block_size = BLCKSZ;
	backup->wal_block_size = XLOG_BLCKSZ;
	backup->checksum_version = 0;

	backup->stream = false;
	backup->from_replica = false;
	backup->parent_backup = 0;
	backup->parent_backup_link = NULL;
	backup->primary_conninfo = NULL;
	backup->program_version[0] = '\0';
	backup->server_version[0] = '\0';
=======
>>>>>>> 92b7cc91
}<|MERGE_RESOLUTION|>--- conflicted
+++ resolved
@@ -322,7 +322,6 @@
 		buf[j++] = str[i];
 	}
 	buf[j] = '\0';
-<<<<<<< HEAD
 }
 
 /* Fill pgBackup struct with default values */
@@ -357,6 +356,4 @@
 	backup->primary_conninfo = NULL;
 	backup->program_version[0] = '\0';
 	backup->server_version[0] = '\0';
-=======
->>>>>>> 92b7cc91
 }