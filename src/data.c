/*-------------------------------------------------------------------------
 *
 * data.c: utils to parse and backup data pages
 *
 * Portions Copyright (c) 2009-2013, NIPPON TELEGRAPH AND TELEPHONE CORPORATION
 * Portions Copyright (c) 2015-2017, Postgres Professional
 *
 *-------------------------------------------------------------------------
 */

#include "pg_probackup.h"

#include <unistd.h>
#include <time.h>
#include <sys/types.h>
#include <sys/stat.h>

#include "libpq/pqsignal.h"
#include "storage/block.h"
#include "storage/bufpage.h"
#include "storage/checksum_impl.h"
#include <common/pg_lzcompress.h>

#ifdef HAVE_LIBZ
#include <zlib.h>
#endif

static bool
fileEqualCRC(const char *path1, const char *path2, bool path2_is_compressed);

#ifdef HAVE_LIBZ
/* Implementation of zlib compression method */
static int32
zlib_compress(void *dst, size_t dst_size, void const *src, size_t src_size,
			  int level)
{
	uLongf		compressed_size = dst_size;
	int			rc = compress2(dst, &compressed_size, src, src_size,
							   level);

	return rc == Z_OK ? compressed_size : rc;
}

/* Implementation of zlib compression method */
static int32
zlib_decompress(void *dst, size_t dst_size, void const *src, size_t src_size)
{
	uLongf		dest_len = dst_size;
	int			rc = uncompress(dst, &dest_len, src, src_size);

	return rc == Z_OK ? dest_len : rc;
}
#endif

/*
 * Compresses source into dest using algorithm. Returns the number of bytes
 * written in the destination buffer, or -1 if compression fails.
 */
static int32
do_compress(void* dst, size_t dst_size, void const* src, size_t src_size,
			CompressAlg alg, int level)
{
	switch (alg)
	{
		case NONE_COMPRESS:
		case NOT_DEFINED_COMPRESS:
			return -1;
#ifdef HAVE_LIBZ
		case ZLIB_COMPRESS:
			return zlib_compress(dst, dst_size, src, src_size, level);
#endif
		case PGLZ_COMPRESS:
			return pglz_compress(src, src_size, dst, PGLZ_strategy_always);
	}

	return -1;
}

/*
 * Decompresses source into dest using algorithm. Returns the number of bytes
 * decompressed in the destination buffer, or -1 if decompression fails.
 */
static int32
do_decompress(void* dst, size_t dst_size, void const* src, size_t src_size,
			  CompressAlg alg)
{
	switch (alg)
	{
		case NONE_COMPRESS:
		case NOT_DEFINED_COMPRESS:
			return -1;
#ifdef HAVE_LIBZ
		case ZLIB_COMPRESS:
			return zlib_decompress(dst, dst_size, src, src_size);
#endif
		case PGLZ_COMPRESS:
			return pglz_decompress(src, src_size, dst, dst_size);
	}

	return -1;
}

/*
 * When copying datafiles to backup we validate and compress them block
 * by block. Thus special header is required for each data block.
 */
typedef struct BackupPageHeader
{
	BlockNumber	block;			/* block number */
	int32		compressed_size;
} BackupPageHeader;

/* Special value for compressed_size field */
#define PageIsTruncated -2
#define SkipCurrentPage -3

/* Verify page's header */
static bool
parse_page(Page page, XLogRecPtr *lsn)
{
	PageHeader	phdr = (PageHeader) page;

	/* Get lsn from page header */
	*lsn = PageXLogRecPtrGet(phdr->pd_lsn);

	if (PageGetPageSize(phdr) == BLCKSZ &&
		PageGetPageLayoutVersion(phdr) == PG_PAGE_LAYOUT_VERSION &&
		(phdr->pd_flags & ~PD_VALID_FLAG_BITS) == 0 &&
		phdr->pd_lower >= SizeOfPageHeaderData &&
		phdr->pd_lower <= phdr->pd_upper &&
		phdr->pd_upper <= phdr->pd_special &&
		phdr->pd_special <= BLCKSZ &&
		phdr->pd_special == MAXALIGN(phdr->pd_special))
		return true;

	return false;
}

/* Read one page from file directly accessing disk
 * return value:
 * 0  - if the page is not found
 * 1  - if the page is found and valid
 * -1 - if the page is found but invalid
 */
static int
read_page_from_file(pgFile *file, BlockNumber blknum,
					FILE *in, Page page, XLogRecPtr *page_lsn)
{
	off_t		offset = blknum * BLCKSZ;
	size_t		read_len = 0;

	/* read the block */
	if (fseek(in, offset, SEEK_SET) != 0)
		elog(ERROR, "File: %s, could not seek to block %u: %s",
				file->path, blknum, strerror(errno));

	read_len = fread(page, 1, BLCKSZ, in);

	if (read_len != BLCKSZ)
	{
		/* The block could have been truncated. It is fine. */
		if (read_len == 0)
		{
			elog(LOG, "File %s, block %u, file was truncated",
					file->path, blknum);
			return 0;
		}
		else
			elog(WARNING, "File: %s, block %u, expected block size %d,"
					  "but read %lu, try again",
					   file->path, blknum, BLCKSZ, read_len);
	}

	/*
	 * If we found page with invalid header, at first check if it is zeroed,
	 * which is a valid state for page. If it is not, read it and check header
	 * again, because it's possible that we've read a partly flushed page.
	 * If after several attempts page header is still invalid, throw an error.
	 * The same idea is applied to checksum verification.
	 */
	if (!parse_page(page, page_lsn))
	{
		int i;
		/* Check if the page is zeroed. */
		for(i = 0; i < BLCKSZ && page[i] == 0; i++);

		/* Page is zeroed. No need to check header and checksum. */
		if (i == BLCKSZ)
		{
			elog(LOG, "File: %s blknum %u, empty page", file->path, blknum);
			return 1;
		}

		/*
		 * If page is not completely empty and we couldn't parse it,
		 * try again several times. If it didn't help, throw error
		 */
		elog(LOG, "File: %s blknum %u have wrong page header, try again",
					   file->path, blknum);
		return -1;
	}

	/* Verify checksum */
	if(current.checksum_version)
	{
		/*
		 * If checksum is wrong, sleep a bit and then try again
		 * several times. If it didn't help, throw error
		 */
		if (pg_checksum_page(page, file->segno * RELSEG_SIZE + blknum)
			!= ((PageHeader) page)->pd_checksum)
		{
			elog(WARNING, "File: %s blknum %u have wrong checksum, try again",
						   file->path, blknum);
			return -1;
		}
		else
		{
			/* page header and checksum are correct */
			return 1;
		}
	}
	else
	{
		/* page header is correct and checksum check is disabled */
		return 1;
	}
}

/*
 * Retrieves a page taking the backup mode into account
 * and writes it into argument "page". Argument "page"
 * should be a pointer to allocated BLCKSZ of bytes.
 *
 * Prints appropriate warnings/errors/etc into log.
 * Returns 0 if page was successfully retrieved
 *         SkipCurrentPage(-3) if we need to skip this page
 *         PageIsTruncated(-2) if the page was truncated
 */
static int32
prepare_page(backup_files_arg *arguments,
			 pgFile *file, XLogRecPtr prev_backup_start_lsn,
			 BlockNumber blknum, BlockNumber nblocks,
			 FILE *in, int *n_skipped,
			 BackupMode backup_mode,
			 Page page)
{
	XLogRecPtr	page_lsn = 0;
	int			try_again = 100;
	bool		page_is_valid = false;
	bool		page_is_truncated = false;
	BlockNumber absolute_blknum = file->segno * RELSEG_SIZE + blknum;

	/* check for interrupt */
	if (interrupted)
		elog(ERROR, "Interrupted during backup");

	/*
	 * Read the page and verify its header and checksum.
	 * Under high write load it's possible that we've read partly
	 * flushed page, so try several times before throwing an error.
	 */
	if (backup_mode != BACKUP_MODE_DIFF_PTRACK)
	{
		while(!page_is_valid && try_again)
		{
			int result = read_page_from_file(file, blknum,
											 in, page, &page_lsn);

			try_again--;
			if (result == 0)
			{
				/* This block was truncated.*/
				page_is_truncated = true;
				/* Page is not actually valid, but it is absent
				 * and we're not going to reread it or validate */
				page_is_valid = true;
			}

			if (result == 1)
				page_is_valid = true;

			/*
			 * If ptrack support is available use it to get invalid block
			 * instead of rereading it 99 times
			 */
			//elog(WARNING, "Checksum_Version: %i", current.checksum_version ? 1 : 0);

			if (result == -1 && is_ptrack_support)
			{
				elog(WARNING, "File %s, block %u, try to fetch via SQL",
					file->path, blknum);
				break;
			}
		}
		/*
		 * If page is not valid after 100 attempts to read it
		 * throw an error.
		 */
		if(!page_is_valid && !is_ptrack_support)
			elog(ERROR, "Data file checksum mismatch. Canceling backup");
	}

	if (backup_mode == BACKUP_MODE_DIFF_PTRACK || (!page_is_valid && is_ptrack_support))
	{
		size_t page_size = 0;
		Page ptrack_page = NULL;
		ptrack_page = (Page) pg_ptrack_get_block(arguments, file->dbOid, file->tblspcOid,
										  file->relOid, absolute_blknum, &page_size);

		if (ptrack_page == NULL)
		{
			/* This block was truncated.*/
			page_is_truncated = true;
		}
		else if (page_size != BLCKSZ)
		{
			free(ptrack_page);
			elog(ERROR, "File: %s, block %u, expected block size %d, but read %lu",
					   file->path, absolute_blknum, BLCKSZ, page_size);
		}
		else
		{
			/*
			 * We need to copy the page that was successfully
			 * retreieved from ptrack into our output "page" parameter.
			 * We must set checksum here, because it is outdated
			 * in the block recieved from shared buffers.
			 */
			memcpy(page, ptrack_page, BLCKSZ);
			free(ptrack_page);
			if (is_checksum_enabled)
				((PageHeader) page)->pd_checksum = pg_checksum_page(page, absolute_blknum);
		}
		/* get lsn from page, provided by pg_ptrack_get_block() */
		if (backup_mode == BACKUP_MODE_DIFF_DELTA &&
			file->exists_in_prev &&
			!page_is_truncated &&
			!parse_page(page, &page_lsn))
				elog(ERROR, "Cannot parse page after pg_ptrack_get_block. "
								"Possible risk of a memory corruption");

	}

	/* Nullified pages must be copied by DELTA backup, just to be safe */
	if (backup_mode == BACKUP_MODE_DIFF_DELTA &&
		file->exists_in_prev &&
		!page_is_truncated &&
		page_lsn &&
		page_lsn < prev_backup_start_lsn)
	{
		elog(VERBOSE, "Skipping blknum: %u in file: %s", blknum, file->path);
		(*n_skipped)++;
		return SkipCurrentPage;
	}

	if (page_is_truncated)
		return PageIsTruncated;

	return 0;
}

static void
compress_and_backup_page(pgFile *file, BlockNumber blknum,
						FILE *in, FILE *out, pg_crc32 *crc,
						int page_state, Page page,
						CompressAlg calg, int clevel)
{
	BackupPageHeader header;
	size_t		write_buffer_size = sizeof(header);
	char		write_buffer[BLCKSZ+sizeof(header)];
	char		compressed_page[BLCKSZ];

	if(page_state == SkipCurrentPage)
		return;

	header.block = blknum;
	header.compressed_size = page_state;

	if(page_state == PageIsTruncated)
	{
		/*
		* The page was truncated. Write only header
		* to know that we must truncate restored file
		*/
		memcpy(write_buffer, &header, sizeof(header));
	}
	else
	{
		/* The page was not truncated, so we need to compress it */
		header.compressed_size = do_compress(compressed_page, BLCKSZ,
											 page, BLCKSZ, calg, clevel);

		file->compress_alg = calg;
		file->read_size += BLCKSZ;
		Assert (header.compressed_size <= BLCKSZ);

		/* The page was successfully compressed. */
		if (header.compressed_size > 0)
		{
			memcpy(write_buffer, &header, sizeof(header));
			memcpy(write_buffer + sizeof(header),
				   compressed_page, header.compressed_size);
			write_buffer_size += MAXALIGN(header.compressed_size);
		}
		/* Nonpositive value means that compression failed. Write it as is. */
		else
		{
			header.compressed_size = BLCKSZ;
			memcpy(write_buffer, &header, sizeof(header));
			memcpy(write_buffer + sizeof(header), page, BLCKSZ);
			write_buffer_size += header.compressed_size;
		}
	}

	/* elog(VERBOSE, "backup blkno %u, compressed_size %d write_buffer_size %ld",
				  blknum, header.compressed_size, write_buffer_size); */

	/* Update CRC */
	COMP_CRC32C(*crc, write_buffer, write_buffer_size);

	/* write data page */
	if(fwrite(write_buffer, 1, write_buffer_size, out) != write_buffer_size)
	{
		int			errno_tmp = errno;

		fclose(in);
		fclose(out);
		elog(ERROR, "File: %s, cannot write backup at block %u : %s",
			 file->path, blknum, strerror(errno_tmp));
	}

	file->write_size += write_buffer_size;
}

/*
 * Backup data file in the from_root directory to the to_root directory with
 * same relative path. If prev_backup_start_lsn is not NULL, only pages with
 * higher lsn will be copied.
 * Not just copy file, but read it block by block (use bitmap in case of
 * incremental backup), validate checksum, optionally compress and write to
 * backup with special header.
 */
bool
backup_data_file(backup_files_arg* arguments,
				 const char *to_path, pgFile *file,
				 XLogRecPtr prev_backup_start_lsn, BackupMode backup_mode,
				 CompressAlg calg, int clevel)
{
	FILE		*in;
	FILE		*out;
	BlockNumber	blknum = 0;
	BlockNumber	nblocks = 0;
	int			n_blocks_skipped = 0;
	int			n_blocks_read = 0;
	int			page_state;
	char		curr_page[BLCKSZ];

	/*
	 * Skip unchanged file only if it exists in previous backup.
	 * This way we can correctly handle null-sized files which are
	 * not tracked by pagemap and thus always marked as unchanged.
	 */
	if ((backup_mode == BACKUP_MODE_DIFF_PAGE ||
		backup_mode == BACKUP_MODE_DIFF_PTRACK) &&
		file->pagemap.bitmapsize == PageBitmapIsEmpty &&
		file->exists_in_prev && !file->pagemap_isabsent)
	{
		/*
		 * There are no changed blocks since last backup. We want make
		 * incremental backup, so we should exit.
		 */
		elog(VERBOSE, "Skipping the unchanged file: %s", file->path);
		return false;
	}

	/* reset size summary */
	file->read_size = 0;
	file->write_size = 0;
	INIT_CRC32C(file->crc);

	/* open backup mode file for read */
	in = fopen(file->path, PG_BINARY_R);
	if (in == NULL)
	{
		FIN_CRC32C(file->crc);

		/*
		 * If file is not found, this is not en error.
		 * It could have been deleted by concurrent postgres transaction.
		 */
		if (errno == ENOENT)
		{
			elog(LOG, "File \"%s\" is not found", file->path);
			return false;
		}

		elog(ERROR, "cannot open file \"%s\": %s",
			 file->path, strerror(errno));
	}

	if (file->size % BLCKSZ != 0)
	{
		fclose(in);
		elog(ERROR, "File: %s, invalid file size %lu", file->path, file->size);
	}

	/*
	 * Compute expected number of blocks in the file.
	 * NOTE This is a normal situation, if the file size has changed
	 * since the moment we computed it.
	 */
	nblocks = file->size/BLCKSZ;

	/* open backup file for write  */
	out = fopen(to_path, PG_BINARY_W);
	if (out == NULL)
	{
		int errno_tmp = errno;
		fclose(in);
		elog(ERROR, "cannot open backup file \"%s\": %s",
			 to_path, strerror(errno_tmp));
	}

	/*
	 * Read each page, verify checksum and write it to backup.
	 * If page map is empty or file is not present in previous backup
	 * backup all pages of the relation.
	 *
	 * We will enter here if backup_mode is FULL or DELTA.
	 */
	if (file->pagemap.bitmapsize == PageBitmapIsEmpty ||
		file->pagemap_isabsent || !file->exists_in_prev)
	{
		for (blknum = 0; blknum < nblocks; blknum++)
		{
			page_state = prepare_page(arguments, file, prev_backup_start_lsn,
									  blknum, nblocks, in, &n_blocks_skipped,
									  backup_mode, curr_page);
			compress_and_backup_page(file, blknum, in, out, &(file->crc),
									  page_state, curr_page, calg, clevel);
			n_blocks_read++;
			if (page_state == PageIsTruncated)
				break;
		}
		if (backup_mode == BACKUP_MODE_DIFF_DELTA)
			file->n_blocks = n_blocks_read;
	}
	/*
	 * If page map is not empty we scan only changed blocks.
	 *
	 * We will enter here if backup_mode is PAGE or PTRACK.
	 */
	else
	{
		datapagemap_iterator_t *iter;
		iter = datapagemap_iterate(&file->pagemap);
		while (datapagemap_next(iter, &blknum))
		{
			page_state = prepare_page(arguments, file, prev_backup_start_lsn,
									  blknum, nblocks, in, &n_blocks_skipped,
									  backup_mode, curr_page);
			compress_and_backup_page(file, blknum, in, out, &(file->crc),
									  page_state, curr_page, calg, clevel);
			n_blocks_read++;
			if (page_state == PageIsTruncated)
				break;
		}

		pg_free(file->pagemap.bitmap);
		pg_free(iter);
	}

	/* update file permission */
	if (chmod(to_path, FILE_PERMISSION) == -1)
	{
		int errno_tmp = errno;
		fclose(in);
		fclose(out);
		elog(ERROR, "cannot change mode of \"%s\": %s", file->path,
			 strerror(errno_tmp));
	}

	if (fflush(out) != 0 ||
		fsync(fileno(out)) != 0 ||
		fclose(out))
		elog(ERROR, "cannot write backup file \"%s\": %s",
			 to_path, strerror(errno));
	fclose(in);

	FIN_CRC32C(file->crc);

	/*
	 * If we have pagemap then file in the backup can't be a zero size.
	 * Otherwise, we will clear the last file.
	 */
	if (n_blocks_read != 0 && n_blocks_read == n_blocks_skipped)
	{
		if (remove(to_path) == -1)
			elog(ERROR, "cannot remove file \"%s\": %s", to_path,
				 strerror(errno));
		return false;
	}

	return true;
}

/*
 * Restore files in the from_root directory to the to_root directory with
 * same relative path.
 *
 * If write_header is true then we add header to each restored block, currently
 * it is used for MERGE command.
 */
void
restore_data_file(const char *to_path, pgFile *file, bool allow_truncate,
				  bool write_header)
{
	FILE	   *in = NULL;
	FILE	   *out = NULL;
	BackupPageHeader header;
	BlockNumber	blknum = 0,
				truncate_from = 0;
	bool		need_truncate = false;

	/* BYTES_INVALID allowed only in case of restoring file from DELTA backup */
	if (file->write_size != BYTES_INVALID)
	{
		/* open backup mode file for read */
		in = fopen(file->path, PG_BINARY_R);
		if (in == NULL)
		{
			elog(ERROR, "cannot open backup file \"%s\": %s", file->path,
				 strerror(errno));
		}
	}

	/*
	 * Open backup file for write. 	We use "r+" at first to overwrite only
	 * modified pages for differential restore. If the file does not exist,
	 * re-open it with "w" to create an empty file.
	 */
	out = fopen(to_path, PG_BINARY_R "+");
	if (out == NULL && errno == ENOENT)
		out = fopen(to_path, PG_BINARY_W);
	if (out == NULL)
	{
		int errno_tmp = errno;
		fclose(in);
		elog(ERROR, "cannot open restore target file \"%s\": %s",
			 to_path, strerror(errno_tmp));
	}

	while (true)
	{
		off_t		write_pos;
		size_t		read_len;
		DataPage	compressed_page; /* used as read buffer */
		DataPage	page;

		/* File didn`t changed. Nothig to copy */
		if (file->write_size == BYTES_INVALID)
			break;

		/*
		 * We need to truncate result file if data file in a incremental backup
		 * less than data file in a full backup. We know it thanks to n_blocks.
		 *
		 * It may be equal to -1, then we don't want to truncate the result
		 * file.
		 */
		if (file->n_blocks != BLOCKNUM_INVALID &&
			(blknum + 1) > file->n_blocks)
		{
			truncate_from = blknum;
			need_truncate = true;
			break;
		}

		/* read BackupPageHeader */
		read_len = fread(&header, 1, sizeof(header), in);
		if (read_len != sizeof(header))
		{
			int errno_tmp = errno;
			if (read_len == 0 && feof(in))
				break;		/* EOF found */
			else if (read_len != 0 && feof(in))
				elog(ERROR,
					 "odd size page found at block %u of \"%s\"",
					 blknum, file->path);
			else
				elog(ERROR, "cannot read header of block %u of \"%s\": %s",
					 blknum, file->path, strerror(errno_tmp));
		}

		if (header.block < blknum)
			elog(ERROR, "backup is broken at file->path %s block %u",
				 file->path, blknum);

		blknum = header.block;

		if (header.compressed_size == PageIsTruncated)
		{
			/*
			 * Backup contains information that this block was truncated.
			 * We need to truncate file to this length.
			 */
			truncate_from = blknum;
			need_truncate = true;
			break;
		}

		Assert(header.compressed_size <= BLCKSZ);

		read_len = fread(compressed_page.data, 1,
			MAXALIGN(header.compressed_size), in);
		if (read_len != MAXALIGN(header.compressed_size))
			elog(ERROR, "cannot read block %u of \"%s\" read %lu of %d",
				blknum, file->path, read_len, header.compressed_size);

		if (header.compressed_size != BLCKSZ)
		{
			int32		uncompressed_size = 0;

			uncompressed_size = do_decompress(page.data, BLCKSZ,
											  compressed_page.data,
											  header.compressed_size,
											  file->compress_alg);

			if (uncompressed_size != BLCKSZ)
				elog(ERROR, "page of file \"%s\" uncompressed to %d bytes. != BLCKSZ",
					 file->path, uncompressed_size);
		}

		write_pos = (write_header) ? blknum * (BLCKSZ + sizeof(header)) :
									 blknum * BLCKSZ;

		/*
		 * Seek and write the restored page.
		 */
		if (fseek(out, write_pos, SEEK_SET) < 0)
			elog(ERROR, "cannot seek block %u of \"%s\": %s",
				 blknum, to_path, strerror(errno));

		if (write_header)
		{
			if (fwrite(&header, 1, sizeof(header), out) != sizeof(header))
				elog(ERROR, "cannot write header of block %u of \"%s\": %s",
					 blknum, file->path, strerror(errno));
		}

		if (header.compressed_size < BLCKSZ)
		{
			if (fwrite(page.data, 1, BLCKSZ, out) != BLCKSZ)
				elog(ERROR, "cannot write block %u of \"%s\": %s",
					 blknum, file->path, strerror(errno));
		}
		else
		{
			/* if page wasn't compressed, we've read full block */
			if (fwrite(compressed_page.data, 1, BLCKSZ, out) != BLCKSZ)
				elog(ERROR, "cannot write block %u of \"%s\": %s",
					 blknum, file->path, strerror(errno));
		}
	}

	/*
	 * DELTA backup have no knowledge about truncated blocks as PAGE or PTRACK do
	 * But during DELTA backup we read every file in PGDATA and thus DELTA backup
	 * knows exact size of every file at the time of backup.
	 * So when restoring file from DELTA backup we, knowning it`s size at
	 * a time of a backup, can truncate file to this size.
	 */
	if (allow_truncate && file->n_blocks != BLOCKNUM_INVALID && !need_truncate)
	{
		size_t		file_size = 0;

		/* get file current size */
		fseek(out, 0, SEEK_END);
		file_size = ftell(out);

		if (file_size > file->n_blocks * BLCKSZ)
		{
			truncate_from = file->n_blocks;
			need_truncate = true;
		}
	}

	if (need_truncate)
	{
		off_t		write_pos;

		write_pos = (write_header) ? truncate_from * (BLCKSZ + sizeof(header)) :
									 truncate_from * BLCKSZ;

		/*
		 * Truncate file to this length.
		 */
		if (ftruncate(fileno(out), write_pos) != 0)
			elog(ERROR, "cannot truncate \"%s\": %s",
				 file->path, strerror(errno));
		elog(INFO, "Delta truncate file %s to block %u",
			 file->path, truncate_from);
	}

	/* update file permission */
	if (chmod(to_path, file->mode) == -1)
	{
		int errno_tmp = errno;

		if (in)
			fclose(in);
		fclose(out);
		elog(ERROR, "cannot change mode of \"%s\": %s", to_path,
			 strerror(errno_tmp));
	}

	if (fflush(out) != 0 ||
		fsync(fileno(out)) != 0 ||
		fclose(out))
		elog(ERROR, "cannot write \"%s\": %s", to_path, strerror(errno));
	if (in)
		fclose(in);
}

/*
 * Copy file to backup.
 * We do not apply compression to these files, because
 * it is either small control file or already compressed cfs file.
 */
bool
copy_file(const char *from_root, const char *to_root, pgFile *file)
{
	char		to_path[MAXPGPATH];
	FILE	   *in;
	FILE	   *out;
	size_t		read_len = 0;
	int			errno_tmp;
	char		buf[BLCKSZ];
	struct stat	st;
	pg_crc32	crc;

	INIT_CRC32C(crc);

	/* reset size summary */
	file->read_size = 0;
	file->write_size = 0;

	/* open backup mode file for read */
	in = fopen(file->path, PG_BINARY_R);
	if (in == NULL)
	{
		FIN_CRC32C(crc);
		file->crc = crc;

		/* maybe deleted, it's not error */
		if (errno == ENOENT)
			return false;

		elog(ERROR, "cannot open source file \"%s\": %s", file->path,
			 strerror(errno));
	}

	/* open backup file for write  */
	join_path_components(to_path, to_root, file->path + strlen(from_root) + 1);
	out = fopen(to_path, PG_BINARY_W);
	if (out == NULL)
	{
		int errno_tmp = errno;
		fclose(in);
		elog(ERROR, "cannot open destination file \"%s\": %s",
			 to_path, strerror(errno_tmp));
	}

	/* stat source file to change mode of destination file */
	if (fstat(fileno(in), &st) == -1)
	{
		fclose(in);
		fclose(out);
		elog(ERROR, "cannot stat \"%s\": %s", file->path,
			 strerror(errno));
	}

	/* copy content and calc CRC */
	for (;;)
	{
		read_len = 0;

		if ((read_len = fread(buf, 1, sizeof(buf), in)) != sizeof(buf))
			break;

		if (fwrite(buf, 1, read_len, out) != read_len)
		{
			errno_tmp = errno;
			/* oops */
			fclose(in);
			fclose(out);
			elog(ERROR, "cannot write to \"%s\": %s", to_path,
				 strerror(errno_tmp));
		}
		/* update CRC */
		COMP_CRC32C(crc, buf, read_len);

		file->read_size += read_len;
	}

	errno_tmp = errno;
	if (!feof(in))
	{
		fclose(in);
		fclose(out);
		elog(ERROR, "cannot read backup mode file \"%s\": %s",
			 file->path, strerror(errno_tmp));
	}

	/* copy odd part. */
	if (read_len > 0)
	{
		if (fwrite(buf, 1, read_len, out) != read_len)
		{
			errno_tmp = errno;
			/* oops */
			fclose(in);
			fclose(out);
			elog(ERROR, "cannot write to \"%s\": %s", to_path,
				 strerror(errno_tmp));
		}
		/* update CRC */
		COMP_CRC32C(crc, buf, read_len);

		file->read_size += read_len;
	}

	file->write_size = (int64) file->read_size;
	/* finish CRC calculation and store into pgFile */
	FIN_CRC32C(crc);
	file->crc = crc;

	/* update file permission */
	if (chmod(to_path, st.st_mode) == -1)
	{
		errno_tmp = errno;
		fclose(in);
		fclose(out);
		elog(ERROR, "cannot change mode of \"%s\": %s", to_path,
			 strerror(errno_tmp));
	}

	if (fflush(out) != 0 ||
		fsync(fileno(out)) != 0 ||
		fclose(out))
		elog(ERROR, "cannot write \"%s\": %s", to_path, strerror(errno));
	fclose(in);

	return true;
}

/*
 * Move file from one backup to another.
 * We do not apply compression to these files, because
 * it is either small control file or already compressed cfs file.
 */
void
move_file(const char *from_root, const char *to_root, pgFile *file)
{
	char		to_path[MAXPGPATH];

	join_path_components(to_path, to_root, file->path + strlen(from_root) + 1);
	if (rename(file->path, to_path) == -1)
		elog(ERROR, "Cannot move file \"%s\" to path \"%s\": %s",
			 file->path, to_path, strerror(errno));
}

#ifdef HAVE_LIBZ
/*
 * Show error during work with compressed file
 */
static const char *
get_gz_error(gzFile gzf, int errnum)
{
	int			gz_errnum;
	const char *errmsg;

	errmsg = gzerror(gzf, &gz_errnum);
	if (gz_errnum == Z_ERRNO)
		return strerror(errnum);
	else
		return errmsg;
}
#endif

/*
 * Copy file attributes
 */
static void
copy_meta(const char *from_path, const char *to_path, bool unlink_on_error)
{
	struct stat st;

	if (stat(from_path, &st) == -1)
	{
		if (unlink_on_error)
			unlink(to_path);
		elog(ERROR, "Cannot stat file \"%s\": %s",
			 from_path, strerror(errno));
	}

	if (chmod(to_path, st.st_mode) == -1)
	{
		if (unlink_on_error)
			unlink(to_path);
		elog(ERROR, "Cannot change mode of file \"%s\": %s",
			 to_path, strerror(errno));
	}
}

/*
 * Copy WAL segment from pgdata to archive catalog with possible compression.
 */
void
push_wal_file(const char *from_path, const char *to_path, bool is_compress,
			  bool overwrite)
{
	FILE	   *in = NULL;
	FILE	   *out=NULL;
	char		buf[XLOG_BLCKSZ];
	const char *to_path_p;
	char		to_path_temp[MAXPGPATH];
	int			errno_temp;

#ifdef HAVE_LIBZ
	char		gz_to_path[MAXPGPATH];
	gzFile		gz_out = NULL;
	if (is_compress)
	{
		snprintf(gz_to_path, sizeof(gz_to_path), "%s.gz", to_path);
		to_path_p = gz_to_path;
	}
	else
#endif
		to_path_p = to_path;

	/* open file for read */
	in = fopen(from_path, PG_BINARY_R);
	if (in == NULL)
		elog(ERROR, "Cannot open source WAL file \"%s\": %s", from_path,
			 strerror(errno));

	/* Check if possible to skip copying */
	if (fileExists(to_path_p))
	{
		if (fileEqualCRC(from_path, to_path_p, is_compress))
			return;
			/* Do not copy and do not rise error. Just quit as normal. */
		else if (!overwrite)
			elog(ERROR, "WAL segment \"%s\" already exists.", to_path);
	}

	/* open backup file for write  */
#ifdef HAVE_LIBZ
	if (is_compress)
	{
		snprintf(to_path_temp, sizeof(to_path_temp), "%s.partial", gz_to_path);

		gz_out = gzopen(to_path_temp, PG_BINARY_W);
		if (gzsetparams(gz_out, compress_level, Z_DEFAULT_STRATEGY) != Z_OK)
			elog(ERROR, "Cannot set compression level %d to file \"%s\": %s",
				 compress_level, to_path_temp, get_gz_error(gz_out, errno));
	}
	else
#endif
	{
		snprintf(to_path_temp, sizeof(to_path_temp), "%s.partial", to_path);

		out = fopen(to_path_temp, PG_BINARY_W);
		if (out == NULL)
			elog(ERROR, "Cannot open destination WAL file \"%s\": %s",
				 to_path_temp, strerror(errno));
	}

	/* copy content */
	for (;;)
	{
		size_t		read_len = 0;

		read_len = fread(buf, 1, sizeof(buf), in);

		if (ferror(in))
		{
			errno_temp = errno;
			unlink(to_path_temp);
			elog(ERROR,
				 "Cannot read source WAL file \"%s\": %s",
				 from_path, strerror(errno_temp));
		}

		if (read_len > 0)
		{
#ifdef HAVE_LIBZ
			if (is_compress)
			{
				if (gzwrite(gz_out, buf, read_len) != read_len)
				{
					errno_temp = errno;
					unlink(to_path_temp);
					elog(ERROR, "Cannot write to compressed WAL file \"%s\": %s",
						 to_path_temp, get_gz_error(gz_out, errno_temp));
				}
			}
			else
#endif
			{
				if (fwrite(buf, 1, read_len, out) != read_len)
				{
					errno_temp = errno;
					unlink(to_path_temp);
					elog(ERROR, "Cannot write to WAL file \"%s\": %s",
						 to_path_temp, strerror(errno_temp));
				}
			}
		}

		if (feof(in) || read_len == 0)
			break;
	}

#ifdef HAVE_LIBZ
	if (is_compress)
	{
		if (gzclose(gz_out) != 0)
		{
			errno_temp = errno;
			unlink(to_path_temp);
			elog(ERROR, "Cannot close compressed WAL file \"%s\": %s",
				 to_path_temp, get_gz_error(gz_out, errno_temp));
		}
	}
	else
#endif
	{
		if (fflush(out) != 0 ||
			fsync(fileno(out)) != 0 ||
			fclose(out))
		{
			errno_temp = errno;
			unlink(to_path_temp);
			elog(ERROR, "Cannot write WAL file \"%s\": %s",
				 to_path_temp, strerror(errno_temp));
		}
	}

	if (fclose(in))
	{
		errno_temp = errno;
		unlink(to_path_temp);
		elog(ERROR, "Cannot close source WAL file \"%s\": %s",
			 from_path, strerror(errno_temp));
	}

	/* update file permission. */
	copy_meta(from_path, to_path_temp, true);

	if (rename(to_path_temp, to_path_p) < 0)
	{
		errno_temp = errno;
		unlink(to_path_temp);
		elog(ERROR, "Cannot rename WAL file \"%s\" to \"%s\": %s",
			 to_path_temp, to_path_p, strerror(errno_temp));
	}

#ifdef HAVE_LIBZ
	if (is_compress)
		elog(INFO, "WAL file compressed to \"%s\"", gz_to_path);
#endif
}

/*
 * Copy WAL segment from archive catalog to pgdata with possible decompression.
 */
void
get_wal_file(const char *from_path, const char *to_path)
{
	FILE	   *in = NULL;
	FILE	   *out;
	char		buf[XLOG_BLCKSZ];
	const char *from_path_p = from_path;
	char		to_path_temp[MAXPGPATH];
	int			errno_temp;
	bool		is_decompress = false;

#ifdef HAVE_LIBZ
	char		gz_from_path[MAXPGPATH];
	gzFile		gz_in = NULL;
#endif

	/* open file for read */
	in = fopen(from_path, PG_BINARY_R);
	if (in == NULL)
	{
#ifdef HAVE_LIBZ
		/*
		 * Maybe we need to decompress the file. Check it with .gz
		 * extension.
		 */
		snprintf(gz_from_path, sizeof(gz_from_path), "%s.gz", from_path);
		gz_in = gzopen(gz_from_path, PG_BINARY_R);
		if (gz_in == NULL)
		{
			if (errno == ENOENT)
			{
				/* There is no compressed file too, raise an error below */
			}
			/* Cannot open compressed file for some reason */
			else
				elog(ERROR, "Cannot open compressed WAL file \"%s\": %s",
					 gz_from_path, strerror(errno));
		}
		else
		{
			/* Found compressed file */
			is_decompress = true;
			from_path_p = gz_from_path;
		}
#endif
		/* Didn't find compressed file */
		if (!is_decompress)
			elog(ERROR, "Cannot open source WAL file \"%s\": %s",
				 from_path, strerror(errno));
	}

	/* open backup file for write  */
	snprintf(to_path_temp, sizeof(to_path_temp), "%s.partial", to_path);

	out = fopen(to_path_temp, PG_BINARY_W);
	if (out == NULL)
		elog(ERROR, "Cannot open destination WAL file \"%s\": %s",
			 to_path_temp, strerror(errno));

	/* copy content */
	for (;;)
	{
		size_t		read_len = 0;

#ifdef HAVE_LIBZ
		if (is_decompress)
		{
			read_len = gzread(gz_in, buf, sizeof(buf));
			if (read_len != sizeof(buf) && !gzeof(gz_in))
			{
				errno_temp = errno;
				unlink(to_path_temp);
				elog(ERROR, "Cannot read compressed WAL file \"%s\": %s",
					 gz_from_path, get_gz_error(gz_in, errno_temp));
			}
		}
		else
#endif
		{
			read_len = fread(buf, 1, sizeof(buf), in);
			if (ferror(in))
			{
				errno_temp = errno;
				unlink(to_path_temp);
				elog(ERROR, "Cannot read source WAL file \"%s\": %s",
					 from_path, strerror(errno_temp));
			}
		}

		if (read_len > 0)
		{
			if (fwrite(buf, 1, read_len, out) != read_len)
			{
				errno_temp = errno;
				unlink(to_path_temp);
				elog(ERROR, "Cannot write to WAL file \"%s\": %s", to_path_temp,
					 strerror(errno_temp));
			}
		}

		/* Check for EOF */
#ifdef HAVE_LIBZ
		if (is_decompress)
		{
			if (gzeof(gz_in) || read_len == 0)
				break;
		}
		else
#endif
		{
			if (feof(in) || read_len == 0)
				break;
		}
	}

	if (fflush(out) != 0 ||
		fsync(fileno(out)) != 0 ||
		fclose(out))
	{
		errno_temp = errno;
		unlink(to_path_temp);
		elog(ERROR, "Cannot write WAL file \"%s\": %s",
			 to_path_temp, strerror(errno_temp));
	}

#ifdef HAVE_LIBZ
	if (is_decompress)
	{
		if (gzclose(gz_in) != 0)
		{
			errno_temp = errno;
			unlink(to_path_temp);
			elog(ERROR, "Cannot close compressed WAL file \"%s\": %s",
				 gz_from_path, get_gz_error(gz_in, errno_temp));
		}
	}
	else
#endif
	{
		if (fclose(in))
		{
			errno_temp = errno;
			unlink(to_path_temp);
			elog(ERROR, "Cannot close source WAL file \"%s\": %s",
				 from_path, strerror(errno_temp));
		}
	}

	/* update file permission. */
	copy_meta(from_path_p, to_path_temp, true);

	if (rename(to_path_temp, to_path) < 0)
	{
		errno_temp = errno;
		unlink(to_path_temp);
		elog(ERROR, "Cannot rename WAL file \"%s\" to \"%s\": %s",
			 to_path_temp, to_path, strerror(errno_temp));
	}

#ifdef HAVE_LIBZ
	if (is_decompress)
		elog(INFO, "WAL file decompressed from \"%s\"", gz_from_path);
#endif
}

/*
 * Calculate checksum of various files which are not copied from PGDATA,
 * but created in process of backup, such as stream XLOG files,
 * PG_TABLESPACE_MAP_FILE and PG_BACKUP_LABEL_FILE.
 */
bool
calc_file_checksum(pgFile *file)
{
	FILE	   *in;
	size_t		read_len = 0;
	int			errno_tmp;
	char		buf[BLCKSZ];
	struct stat	st;
	pg_crc32	crc;

	Assert(S_ISREG(file->mode));
	INIT_CRC32C(crc);

	/* reset size summary */
	file->read_size = 0;
	file->write_size = 0;

	/* open backup mode file for read */
	in = fopen(file->path, PG_BINARY_R);
	if (in == NULL)
	{
		FIN_CRC32C(crc);
		file->crc = crc;

		/* maybe deleted, it's not error */
		if (errno == ENOENT)
			return false;

		elog(ERROR, "cannot open source file \"%s\": %s", file->path,
			 strerror(errno));
	}

	/* stat source file to change mode of destination file */
	if (fstat(fileno(in), &st) == -1)
	{
		fclose(in);
		elog(ERROR, "cannot stat \"%s\": %s", file->path,
			 strerror(errno));
	}

	for (;;)
	{
		read_len = fread(buf, 1, sizeof(buf), in);

		if(read_len == 0)
			break;

		/* update CRC */
		COMP_CRC32C(crc, buf, read_len);

		file->write_size += read_len;
		file->read_size += read_len;
	}

	errno_tmp = errno;
	if (!feof(in))
	{
		fclose(in);
		elog(ERROR, "cannot read backup mode file \"%s\": %s",
			 file->path, strerror(errno_tmp));
	}

	/* finish CRC calculation and store into pgFile */
	FIN_CRC32C(crc);
	file->crc = crc;

	fclose(in);

	return true;
}

<<<<<<< HEAD
static bool
fileEqualCRC(const char *path1, const char *path2, bool path2_is_compressed)
{
	pg_crc32	crc_from;
	pg_crc32	crc_to;

	/* Get checksum of backup file */
#ifdef HAVE_LIBZ
	if (path2_is_compressed)
	{
		char 		buf [1024];
		gzFile		gz_in = NULL;

		INIT_CRC32C(crc_to);
		gz_in = gzopen(path2, PG_BINARY_R);
		if (gz_in == NULL)
		{
			/* There is no such file or it cannot be read */
			elog(LOG, 
					 "Cannot compare WAL file \"%s\" with compressed \"%s\"",
					 path1, path2);
			return false;
		}

		for (;;)
		{
			size_t read_len = 0;
			read_len = gzread(gz_in, buf, sizeof(buf));
			if (read_len != sizeof(buf) && !gzeof(gz_in))
			{
				/* An error occurred while reading the file */
				elog(LOG, 
					 "Cannot compare WAL file \"%s\" with compressed \"%s\"",
					 path1, path2);
				return false;
			}
			COMP_CRC32C(crc_to, buf, read_len);
			if (gzeof(gz_in) || read_len == 0)
				break;
		}
		FIN_CRC32C(crc_to);
		
		if (gzclose(gz_in) != 0)
			elog(ERROR, "Cannot close compressed WAL file \"%s\": %s",
				 path2, get_gz_error(gz_in, errno));
	}
	else
#endif
	{
		crc_to = pgFileGetCRC(path2);
	}

	/* Get checksum of original file */
	crc_from = pgFileGetCRC(path1);

	return EQ_CRC32C(crc_from, crc_to);
=======
/* Validate given page
 * return value:
 * 0  - if the page is not found
 * 1  - if the page is found and valid
 * -1 - if the page is found but invalid
 */
#define PAGE_IS_NOT_FOUND 0
#define PAGE_IS_FOUND_AND_VALID 1
#define PAGE_IS_FOUND_AND__NOT_VALID -1
static int
validate_one_page(Page page, pgFile *file,
				  BlockNumber blknum, XLogRecPtr stop_lsn,
				  uint32 checksum_version)
{
	PageHeader	phdr;
	XLogRecPtr lsn;
	bool page_header_is_sane = false;
	bool checksum_is_ok = false;

	/* new level of paranoia */
	if (page == NULL)
	{
		elog(LOG, "File %s, block %u, page is NULL",
					file->path, blknum);
			return PAGE_IS_NOT_FOUND;
	}

	if (PageIsNew(page))
	{
		int i;
		/* Check if the page is zeroed. */
		for(i = 0; i < BLCKSZ && page[i] == 0; i++);

		if (i == BLCKSZ)
		{
			elog(LOG, "File: %s blknum %u, page is New. empty zeroed page",
				 file->path, blknum);
			return PAGE_IS_FOUND_AND_VALID;
		}
		else
		{
			elog(WARNING, "File: %s, block %u, page is New, but not zeroed",
				 file->path, blknum);
		}

		/* Page is zeroed. No sense to check header and checksum. */
		page_header_is_sane = false;
	}
	else
	{
		phdr = (PageHeader) page;

		if (PageGetPageSize(phdr) == BLCKSZ &&
			PageGetPageLayoutVersion(phdr) == PG_PAGE_LAYOUT_VERSION &&
			(phdr->pd_flags & ~PD_VALID_FLAG_BITS) == 0 &&
			phdr->pd_lower >= SizeOfPageHeaderData &&
			phdr->pd_lower <= phdr->pd_upper &&
			phdr->pd_upper <= phdr->pd_special &&
			phdr->pd_special <= BLCKSZ &&
			phdr->pd_special == MAXALIGN(phdr->pd_special))
			page_header_is_sane = true;
	}

	if (page_header_is_sane)
	{
		/* Verify checksum */
		if(checksum_version)
		{
			/*
			* If checksum is wrong, sleep a bit and then try again
			* several times. If it didn't help, throw error
			*/
			if (pg_checksum_page(page, file->segno * RELSEG_SIZE + blknum)
				== ((PageHeader) page)->pd_checksum)
			{
				checksum_is_ok = true;
			}
			else
			{
				elog(WARNING, "File: %s blknum %u have wrong checksum",
					 file->path, blknum);
			}
		}

		if (!checksum_version)
		{
			/* Get lsn from page header. Ensure that page is from our time */
			lsn = PageXLogRecPtrGet(phdr->pd_lsn);

			if (lsn > stop_lsn)
				elog(WARNING, "File: %s, block %u, checksum is not enabled."
							  "page is from future: pageLSN %X/%X stopLSN %X/%X",
					file->path, blknum, (uint32) (lsn >> 32), (uint32) lsn,
					 (uint32) (stop_lsn >> 32), (uint32) stop_lsn);
			else
				return PAGE_IS_FOUND_AND_VALID;
		}

		if (checksum_is_ok)
		{
			/* Get lsn from page header. Ensure that page is from our time */
			lsn = PageXLogRecPtrGet(phdr->pd_lsn);

			if (lsn > stop_lsn)
				elog(WARNING, "File: %s, block %u, checksum is correct."
							  "page is from future: pageLSN %X/%X stopLSN %X/%X",
					file->path, blknum, (uint32) (lsn >> 32), (uint32) lsn,
					 (uint32) (stop_lsn >> 32), (uint32) stop_lsn);
			else
				return PAGE_IS_FOUND_AND_VALID;
		}
	}

	return PAGE_IS_FOUND_AND__NOT_VALID;
}

/* Valiate pages of datafile in backup one by one */
bool
check_file_pages(pgFile *file, XLogRecPtr stop_lsn, uint32 checksum_version)
{
	size_t		read_len = 0;
	bool		is_valid = true;
	FILE		*in;

	elog(VERBOSE, "validate relation blocks for file %s", file->name);

	in = fopen(file->path, PG_BINARY_R);
	if (in == NULL)
	{
		if (errno == ENOENT)
		{
			elog(WARNING, "File \"%s\" is not found", file->path);
			return false;
		}

		elog(ERROR, "cannot open file \"%s\": %s",
			 file->path, strerror(errno));
	}

	/* read and validate pages one by one */
	while (true)
	{
		DataPage	compressed_page; /* used as read buffer */
		DataPage	page;
		BackupPageHeader header;
		BlockNumber blknum = 0;

		/* read BackupPageHeader */
		read_len = fread(&header, 1, sizeof(header), in);
		if (read_len != sizeof(header))
		{
			int			errno_tmp = errno;
			if (read_len == 0 && feof(in))
				break;		/* EOF found */
			else if (read_len != 0 && feof(in))
				elog(ERROR,
					 "odd size page found at block %u of \"%s\"",
					 blknum, file->path);
			else
				elog(ERROR, "cannot read header of block %u of \"%s\": %s",
					 blknum, file->path, strerror(errno_tmp));
		}

		if (header.block < blknum)
			elog(ERROR, "backup is broken at file->path %s block %u",
				 file->path, blknum);

		blknum = header.block;

		if (header.compressed_size == PageIsTruncated)
		{
			elog(LOG, "File %s, block %u is truncated",
				 file->path, blknum);
			continue;
		}

		Assert(header.compressed_size <= BLCKSZ);

		read_len = fread(compressed_page.data, 1,
			MAXALIGN(header.compressed_size), in);
		if (read_len != MAXALIGN(header.compressed_size))
			elog(ERROR, "cannot read block %u of \"%s\" read %lu of %d",
				blknum, file->path, read_len, header.compressed_size);

		if (header.compressed_size != BLCKSZ)
		{
			int32		uncompressed_size = 0;

			uncompressed_size = do_decompress(page.data, BLCKSZ,
											  compressed_page.data,
											  header.compressed_size,
											  file->compress_alg);

			if (uncompressed_size != BLCKSZ)
				elog(ERROR, "page of file \"%s\" uncompressed to %d bytes. != BLCKSZ",
					 file->path, uncompressed_size);

			if (validate_one_page(page.data, file, blknum,
				stop_lsn, checksum_version) == PAGE_IS_FOUND_AND__NOT_VALID)
				is_valid = false;
		}
		else
		{
			if (validate_one_page(compressed_page.data, file, blknum,
				stop_lsn, checksum_version) == PAGE_IS_FOUND_AND__NOT_VALID)
				is_valid = false;
		}
	}

	return is_valid;
>>>>>>> cf88637b
}<|MERGE_RESOLUTION|>--- conflicted
+++ resolved
@@ -1418,64 +1418,6 @@
 	return true;
 }
 
-<<<<<<< HEAD
-static bool
-fileEqualCRC(const char *path1, const char *path2, bool path2_is_compressed)
-{
-	pg_crc32	crc_from;
-	pg_crc32	crc_to;
-
-	/* Get checksum of backup file */
-#ifdef HAVE_LIBZ
-	if (path2_is_compressed)
-	{
-		char 		buf [1024];
-		gzFile		gz_in = NULL;
-
-		INIT_CRC32C(crc_to);
-		gz_in = gzopen(path2, PG_BINARY_R);
-		if (gz_in == NULL)
-		{
-			/* There is no such file or it cannot be read */
-			elog(LOG, 
-					 "Cannot compare WAL file \"%s\" with compressed \"%s\"",
-					 path1, path2);
-			return false;
-		}
-
-		for (;;)
-		{
-			size_t read_len = 0;
-			read_len = gzread(gz_in, buf, sizeof(buf));
-			if (read_len != sizeof(buf) && !gzeof(gz_in))
-			{
-				/* An error occurred while reading the file */
-				elog(LOG, 
-					 "Cannot compare WAL file \"%s\" with compressed \"%s\"",
-					 path1, path2);
-				return false;
-			}
-			COMP_CRC32C(crc_to, buf, read_len);
-			if (gzeof(gz_in) || read_len == 0)
-				break;
-		}
-		FIN_CRC32C(crc_to);
-		
-		if (gzclose(gz_in) != 0)
-			elog(ERROR, "Cannot close compressed WAL file \"%s\": %s",
-				 path2, get_gz_error(gz_in, errno));
-	}
-	else
-#endif
-	{
-		crc_to = pgFileGetCRC(path2);
-	}
-
-	/* Get checksum of original file */
-	crc_from = pgFileGetCRC(path1);
-
-	return EQ_CRC32C(crc_from, crc_to);
-=======
 /* Validate given page
  * return value:
  * 0  - if the page is not found
@@ -1686,5 +1628,62 @@
 	}
 
 	return is_valid;
->>>>>>> cf88637b
+}
+
+static bool
+fileEqualCRC(const char *path1, const char *path2, bool path2_is_compressed)
+{
+	pg_crc32	crc_from;
+	pg_crc32	crc_to;
+
+	/* Get checksum of backup file */
+#ifdef HAVE_LIBZ
+	if (path2_is_compressed)
+	{
+		char 		buf [1024];
+		gzFile		gz_in = NULL;
+
+		INIT_CRC32C(crc_to);
+		gz_in = gzopen(path2, PG_BINARY_R);
+		if (gz_in == NULL)
+		{
+			/* There is no such file or it cannot be read */
+			elog(LOG, 
+					 "Cannot compare WAL file \"%s\" with compressed \"%s\"",
+					 path1, path2);
+			return false;
+		}
+
+		for (;;)
+		{
+			size_t read_len = 0;
+			read_len = gzread(gz_in, buf, sizeof(buf));
+			if (read_len != sizeof(buf) && !gzeof(gz_in))
+			{
+				/* An error occurred while reading the file */
+				elog(LOG, 
+					 "Cannot compare WAL file \"%s\" with compressed \"%s\"",
+					 path1, path2);
+				return false;
+			}
+			COMP_CRC32C(crc_to, buf, read_len);
+			if (gzeof(gz_in) || read_len == 0)
+				break;
+		}
+		FIN_CRC32C(crc_to);
+		
+		if (gzclose(gz_in) != 0)
+			elog(ERROR, "Cannot close compressed WAL file \"%s\": %s",
+				 path2, get_gz_error(gz_in, errno));
+	}
+	else
+#endif
+	{
+		crc_to = pgFileGetCRC(path2);
+	}
+
+	/* Get checksum of original file */
+	crc_from = pgFileGetCRC(path1);
+
+	return EQ_CRC32C(crc_from, crc_to);
 }